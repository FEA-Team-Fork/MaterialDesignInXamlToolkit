﻿//------------------------------------------------------------------------------
// <auto-generated>
//     This code was generated by a tool.
//     Runtime Version:4.0.30319.42000
//
//     Changes to this file may cause incorrect behavior and will be lost if
//     the code is regenerated.
// </auto-generated>
//------------------------------------------------------------------------------

<<<<<<< HEAD
namespace MahMaterialDragablzMashUp.Properties {
=======
namespace MahAppsDragablzDemo.Properties {
>>>>>>> d238ea05
    using System;
    
    
    /// <summary>
    ///   A strongly-typed resource class, for looking up localized strings, etc.
    /// </summary>
    // This class was auto-generated by the StronglyTypedResourceBuilder
    // class via a tool like ResGen or Visual Studio.
    // To add or remove a member, edit your .ResX file then rerun ResGen
    // with the /str option, or rebuild your VS project.
    [global::System.CodeDom.Compiler.GeneratedCodeAttribute("System.Resources.Tools.StronglyTypedResourceBuilder", "4.0.0.0")]
    [global::System.Diagnostics.DebuggerNonUserCodeAttribute()]
    [global::System.Runtime.CompilerServices.CompilerGeneratedAttribute()]
    internal class Resources {
        
        private static global::System.Resources.ResourceManager resourceMan;
        
        private static global::System.Globalization.CultureInfo resourceCulture;
        
        [global::System.Diagnostics.CodeAnalysis.SuppressMessageAttribute("Microsoft.Performance", "CA1811:AvoidUncalledPrivateCode")]
        internal Resources() {
        }
        
        /// <summary>
        ///   Returns the cached ResourceManager instance used by this class.
        /// </summary>
        [global::System.ComponentModel.EditorBrowsableAttribute(global::System.ComponentModel.EditorBrowsableState.Advanced)]
        internal static global::System.Resources.ResourceManager ResourceManager {
            get {
                if (object.ReferenceEquals(resourceMan, null)) {
<<<<<<< HEAD
                    global::System.Resources.ResourceManager temp = new global::System.Resources.ResourceManager("MahMaterialDragablzMashUp.Properties.Resources", typeof(Resources).Assembly);
=======
                    global::System.Resources.ResourceManager temp = new global::System.Resources.ResourceManager("MahAppsDragablzDemo.Properties.Resources", typeof(Resources).Assembly);
>>>>>>> d238ea05
                    resourceMan = temp;
                }
                return resourceMan;
            }
        }
        
        /// <summary>
        ///   Overrides the current thread's CurrentUICulture property for all
        ///   resource lookups using this strongly typed resource class.
        /// </summary>
        [global::System.ComponentModel.EditorBrowsableAttribute(global::System.ComponentModel.EditorBrowsableState.Advanced)]
        internal static global::System.Globalization.CultureInfo Culture {
            get {
                return resourceCulture;
            }
            set {
                resourceCulture = value;
            }
        }
    }
}<|MERGE_RESOLUTION|>--- conflicted
+++ resolved
@@ -8,11 +8,7 @@
 // </auto-generated>
 //------------------------------------------------------------------------------
 
-<<<<<<< HEAD
-namespace MahMaterialDragablzMashUp.Properties {
-=======
 namespace MahAppsDragablzDemo.Properties {
->>>>>>> d238ea05
     using System;
     
     
@@ -43,11 +39,7 @@
         internal static global::System.Resources.ResourceManager ResourceManager {
             get {
                 if (object.ReferenceEquals(resourceMan, null)) {
-<<<<<<< HEAD
-                    global::System.Resources.ResourceManager temp = new global::System.Resources.ResourceManager("MahMaterialDragablzMashUp.Properties.Resources", typeof(Resources).Assembly);
-=======
                     global::System.Resources.ResourceManager temp = new global::System.Resources.ResourceManager("MahAppsDragablzDemo.Properties.Resources", typeof(Resources).Assembly);
->>>>>>> d238ea05
                     resourceMan = temp;
                 }
                 return resourceMan;
