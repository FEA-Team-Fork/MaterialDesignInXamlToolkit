﻿<Window x:Class="MaterialDesignColors.WpfExample.MainWindow"
        xmlns="http://schemas.microsoft.com/winfx/2006/xaml/presentation"
        xmlns:x="http://schemas.microsoft.com/winfx/2006/xaml"        
        xmlns:wpfExample="clr-namespace:MaterialDesignColors.WpfExample"
        xmlns:domain="clr-namespace:MaterialDesignColors.WpfExample.Domain"
        xmlns:system="clr-namespace:System;assembly=mscorlib"
        xmlns:materialDesign="http://materialdesigninxaml.net/winfx/xaml/themes"
        xmlns:domain1="clr-namespace:MaterialDesignDemo.Domain"
        xmlns:materialDesignDemo="clr-namespace:MaterialDesignDemo"
        Title="Material Design in XAML" Height="800" Width="1100"
        TextElement.Foreground="{DynamicResource MaterialDesignBody}"
        TextElement.FontWeight="Regular"
        TextElement.FontSize="13"
        TextOptions.TextFormattingMode="Ideal" 
        TextOptions.TextRenderingMode="Auto"        
        Background="{DynamicResource MaterialDesignPaper}"
        FontFamily="{StaticResource MaterialDesignFont}" Icon="favicon.ico">
    <Window.Resources>
        <ResourceDictionary>
            <ResourceDictionary.MergedDictionaries>
                <ResourceDictionary Source="pack://application:,,,/MaterialDesignThemes.Wpf;component/Themes/MaterialDesignTheme.Button.xaml" />
                <ResourceDictionary Source="pack://application:,,,/MaterialDesignThemes.Wpf;component/Themes/MaterialDesignTheme.Shadows.xaml" />
                <ResourceDictionary Source="pack://application:,,,/MaterialDesignThemes.Wpf;component/Themes/MaterialDesignTheme.ToggleButton.xaml" />
            </ResourceDictionary.MergedDictionaries>

            <!-- data template used for the dialogs example, defines a View for a ViewModel of type DateTime  -->
            <DataTemplate DataType="{x:Type system:DateTime}">
                <StackPanel Margin="16">
                    <TextBlock>England win the World Cup:</TextBlock>
                    <TextBlock Margin="0 8 0 0" Text="{Binding }" />
                    <TextBlock Margin="0 8 0 0" >You will never see that again.</TextBlock>
                    <Button  Margin="0 8 0 0" IsDefault="True" Command="{x:Static materialDesign:DialogHost.CloseDialogCommand}" Style="{DynamicResource MaterialDesignFlatButton}">AWESOME</Button>
                </StackPanel>
            </DataTemplate>
        </ResourceDictionary>
    </Window.Resources>

    <materialDesign:DialogHost Identifier="RootDialog">
        <materialDesign:DrawerHost IsLeftDrawerOpen="{Binding ElementName=MenuToggleButton, Path=IsChecked}">
            <materialDesign:DrawerHost.LeftDrawerContent>
                <DockPanel MinWidth="212">
                    <ToggleButton Style="{StaticResource MaterialDesignHamburgerToggleButton}" 
                                  DockPanel.Dock="Top"
                                  HorizontalAlignment="Right" Margin="16"
                                  IsChecked="{Binding ElementName=MenuToggleButton, Path=IsChecked, Mode=TwoWay}" />                    
                    <ListBox x:Name="DemoItemsListBox" Margin="0 16 0 16" SelectedIndex="0"                         
                             PreviewMouseLeftButtonUp="UIElement_OnPreviewMouseLeftButtonUp">
                        <ListBox.ItemTemplate>
                            <DataTemplate DataType="domain:DemoItem">
                                <TextBlock Text="{Binding Name}" Margin="32 0 32 0" />
                            </DataTemplate>
                        </ListBox.ItemTemplate>
                        <domain:DemoItem Name="Home">
                            <domain:DemoItem.Content>
                                <wpfExample:Home />
                            </domain:DemoItem.Content>
                        </domain:DemoItem>
                        <domain:DemoItem Name="Palette">
                            <domain:DemoItem.Content>
                                <wpfExample:PaletteSelector>
                                    <wpfExample:PaletteSelector.DataContext>
                                        <wpfExample:PaletteSelectorViewModel />
                                    </wpfExample:PaletteSelector.DataContext>
                                </wpfExample:PaletteSelector>
                            </domain:DemoItem.Content>
                        </domain:DemoItem>
                        <domain:DemoItem Name="Buttons &amp; Toggles">
                            <domain:DemoItem.Content>
                                <wpfExample:Buttons />
                            </domain:DemoItem.Content>
                        </domain:DemoItem>
                        <domain:DemoItem Name="Fields">
                            <domain:DemoItem.Content>
                                <wpfExample:TextFields />
                            </domain:DemoItem.Content>
                        </domain:DemoItem>
                        <domain:DemoItem Name="Pickers">
                            <domain:DemoItem.Content>
                                <wpfExample:Pickers>
                                    <wpfExample:Pickers.DataContext>
                                        <wpfExample:PickersViewModel />
                                    </wpfExample:Pickers.DataContext>
                                </wpfExample:Pickers>
                            </domain:DemoItem.Content>
                        </domain:DemoItem>
                        <domain:DemoItem Name="Sliders">
                            <domain:DemoItem.Content>
                                <wpfExample:Sliders />
                            </domain:DemoItem.Content>
                        </domain:DemoItem>
                        <domain:DemoItem Name="Typography">
                            <domain:DemoItem.Content>
                                <wpfExample:Typography />
                            </domain:DemoItem.Content>
                        </domain:DemoItem>
                        <domain:DemoItem Name="Cards">
                            <domain:DemoItem.Content>
                                <wpfExample:Cards />
                            </domain:DemoItem.Content>
                        </domain:DemoItem>
<<<<<<< HEAD
                        <domain:DemoItem Name="Chips">
                            <domain:DemoItem.Content>
                                <wpfExample:Chips />
=======
                        <domain:DemoItem Name="Icon Pack">
                            <domain:DemoItem.Content>
                                <materialDesignDemo:IconPack>
                                    <materialDesignDemo:IconPack.DataContext>
                                        <materialDesignDemo:IconPackViewModel />
                                    </materialDesignDemo:IconPack.DataContext>
                                </materialDesignDemo:IconPack>
>>>>>>> 167b2cf0
                            </domain:DemoItem.Content>
                        </domain:DemoItem>
                        <domain:DemoItem Name="Colour Zones">
                            <domain:DemoItem.Content>
                                <wpfExample:ColorZones />
                            </domain:DemoItem.Content>
                        </domain:DemoItem>
                        <domain:DemoItem Name="Lists">
                            <domain:DemoItem.Content>
                                <wpfExample:Lists>
                                    <wpfExample:Lists.DataContext>
                                        <domain:ListsAndGridsViewModel />
                                    </wpfExample:Lists.DataContext>
                                </wpfExample:Lists>
                            </domain:DemoItem.Content>
                        </domain:DemoItem>
                        <domain:DemoItem Name="Trees">
                            <domain:DemoItem.Content>
                                <wpfExample:Trees>
                                    <wpfExample:Trees.DataContext>
                                        <domain:TreesViewModel/>
                                    </wpfExample:Trees.DataContext>
                                </wpfExample:Trees>
                            </domain:DemoItem.Content>
                        </domain:DemoItem>
                        <domain:DemoItem Name="Grids">
                            <domain:DemoItem.Content>
                                <wpfExample:Grids>
                                    <wpfExample:Grids.DataContext>
                                        <domain:ListsAndGridsViewModel />
                                    </wpfExample:Grids.DataContext>
                                </wpfExample:Grids>
                            </domain:DemoItem.Content>
                        </domain:DemoItem>
                        <domain:DemoItem Name="Expander">
                            <domain:DemoItem.Content>
                                <wpfExample:Expander />
                            </domain:DemoItem.Content>
                        </domain:DemoItem>
                        <domain:DemoItem Name="Menus &amp; Tool Bars">
                            <domain:DemoItem.Content>
                                <wpfExample:MenusAndToolBars />
                            </domain:DemoItem.Content>
                        </domain:DemoItem>
                        <domain:DemoItem Name="Progress Indicators">
                            <domain:DemoItem.Content>
                                <wpfExample:Progress />
                            </domain:DemoItem.Content>
                        </domain:DemoItem>
                        <domain:DemoItem Name="Dialogs">
                            <domain:DemoItem.Content>
                                <wpfExample:Dialogs>
                                    <wpfExample:Dialogs.DataContext>
                                        <domain1:DialogsViewModel />
                                    </wpfExample:Dialogs.DataContext>
                                </wpfExample:Dialogs>
                            </domain:DemoItem.Content>
                        </domain:DemoItem>
                        <domain:DemoItem Name="Transitions">
                            <domain:DemoItem.Content>
                                <materialDesignDemo:Transitions />
                            </domain:DemoItem.Content>
                        </domain:DemoItem>
                        <domain:DemoItem Name="Shadows">
                            <domain:DemoItem.Content>
                                <wpfExample:Shadows />
                            </domain:DemoItem.Content>
                        </domain:DemoItem>
                    </ListBox>
                </DockPanel>
            </materialDesign:DrawerHost.LeftDrawerContent>
            <DockPanel>
                <materialDesign:ColorZone Padding="16" materialDesign:ShadowAssist.ShadowDepth="Depth2"
                                          Mode="PrimaryMid" DockPanel.Dock="Top">
                    <DockPanel>
                        <ToggleButton Style="{StaticResource MaterialDesignHamburgerToggleButton}" IsChecked="False"
                                      x:Name="MenuToggleButton"/>
                        <materialDesign:PopupBox DockPanel.Dock="Right" PlacementMode="BottomAndAlignRightEdges" StaysOpen="True">
                            <StackPanel>
                                <Button Content="Hello World" Click="MenuPopupButton_OnClick"/>
                                <Button Content="Nice Popup" Click="MenuPopupButton_OnClick"/>
                                <Button Content="Goodbye" Click="MenuPopupButton_OnClick"/>                                
                            </StackPanel>
                        </materialDesign:PopupBox>
                        <TextBlock HorizontalAlignment="Center" VerticalAlignment="Center" FontSize="22">Material Design In XAML Toolkit</TextBlock>
                    </DockPanel>
                </materialDesign:ColorZone>
                <ContentControl Margin="16" Content="{Binding ElementName=DemoItemsListBox, Path=SelectedItem.Content}" />                
            </DockPanel>
        </materialDesign:DrawerHost>
    </materialDesign:DialogHost>
</Window><|MERGE_RESOLUTION|>--- conflicted
+++ resolved
@@ -98,11 +98,6 @@
                                 <wpfExample:Cards />
                             </domain:DemoItem.Content>
                         </domain:DemoItem>
-<<<<<<< HEAD
-                        <domain:DemoItem Name="Chips">
-                            <domain:DemoItem.Content>
-                                <wpfExample:Chips />
-=======
                         <domain:DemoItem Name="Icon Pack">
                             <domain:DemoItem.Content>
                                 <materialDesignDemo:IconPack>
@@ -110,7 +105,6 @@
                                         <materialDesignDemo:IconPackViewModel />
                                     </materialDesignDemo:IconPack.DataContext>
                                 </materialDesignDemo:IconPack>
->>>>>>> 167b2cf0
                             </domain:DemoItem.Content>
                         </domain:DemoItem>
                         <domain:DemoItem Name="Colour Zones">
