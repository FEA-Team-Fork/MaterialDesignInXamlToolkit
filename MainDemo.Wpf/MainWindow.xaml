﻿<Window x:Class="MaterialDesignColors.WpfExample.MainWindow"
        xmlns="http://schemas.microsoft.com/winfx/2006/xaml/presentation"
        xmlns:x="http://schemas.microsoft.com/winfx/2006/xaml"        
        xmlns:wpfExample="clr-namespace:MaterialDesignColors.WpfExample"
        xmlns:domain="clr-namespace:MaterialDesignColors.WpfExample.Domain"
        xmlns:wpf="clr-namespace:MaterialDesignThemes.Wpf;assembly=MaterialDesignThemes.Wpf"
        xmlns:system="clr-namespace:System;assembly=mscorlib"
        Title="Material Design in XAML" Height="800" Width="1100"
        TextElement.Foreground="{DynamicResource MaterialDesignBody}"
        TextElement.FontWeight="Medium"
        TextElement.FontSize="14"
        TextOptions.TextFormattingMode="Ideal" 
        TextOptions.TextRenderingMode="Auto"        
        Background="{DynamicResource MaterialDesignPaper}"
        FontFamily="pack://application:,,,/MaterialDesignThemes.Wpf;component/Resources/Roboto/#Roboto" Icon="favicon.ico">
    <Window.Resources>
        <ResourceDictionary>
            <ResourceDictionary.MergedDictionaries>
                <ResourceDictionary Source="pack://application:,,,/MaterialDesignThemes.Wpf;component/Themes/MaterialDesignTheme.Shadows.xaml" />
                <ResourceDictionary Source="pack://application:,,,/MaterialDesignThemes.Wpf;component/Themes/MaterialDesignTheme.ToggleButton.xaml" />
            </ResourceDictionary.MergedDictionaries>

            <!-- data template used for the dialogs example, defines a View for a ViewModel of type DateTime  -->
            <DataTemplate DataType="{x:Type system:DateTime}">
                <StackPanel Margin="16">
                    <TextBlock>England win the World Cup:</TextBlock>
                    <TextBlock Margin="0 8 0 0" Text="{Binding }" />
                    <TextBlock Margin="0 8 0 0" >You will never see that again.</TextBlock>
                    <Button  Margin="0 8 0 0" IsDefault="True" Command="{x:Static wpf:DialogHost.CloseDialogCommand}" Style="{DynamicResource MaterialDesignFlatButton}">AWESOME</Button>
                </StackPanel>
            </DataTemplate>
        </ResourceDictionary>
    </Window.Resources>

    <wpf:DialogHost Identifier="RootDialog">
        <wpf:DrawerHost IsLeftDrawerOpen="{Binding ElementName=MenuToggleButton, Path=IsChecked}">
            <wpf:DrawerHost.LeftDrawerContent>
                <StackPanel Orientation="Vertical">
                    <ToggleButton Style="{StaticResource MaterialDesignHamburgerToggleButton}" 
                                  HorizontalAlignment="Right" Margin="16"
                                  IsChecked="{Binding ElementName=MenuToggleButton, Path=IsChecked, Mode=TwoWay}" />
                    <ListBox x:Name="DemoItemsListBox" Margin="0 16 0 16" SelectedIndex="0"                         
                             PreviewMouseLeftButtonUp="UIElement_OnPreviewMouseLeftButtonUp">
            <ListBox.ItemTemplate>
                <DataTemplate DataType="domain:DemoItem">
                                <TextBlock Text="{Binding Name}" Margin="32 0 32 0" />
<<<<<<< HEAD
                </DataTemplate>
            </ListBox.ItemTemplate>
            <domain:DemoItem Name="Home">
                <domain:DemoItem.Content>
                    <wpfExample:Home />
                </domain:DemoItem.Content>
            </domain:DemoItem>
            <domain:DemoItem Name="Palette">
                <domain:DemoItem.Content>
                    <wpfExample:PaletteSelector>
                        <wpfExample:PaletteSelector.DataContext>
                            <wpfExample:PaletteSelectorViewModel />
                        </wpfExample:PaletteSelector.DataContext>
                    </wpfExample:PaletteSelector>
                </domain:DemoItem.Content>
            </domain:DemoItem>
            <domain:DemoItem Name="Buttons &amp; Toggles">
                <domain:DemoItem.Content>
                    <wpfExample:Buttons />
                </domain:DemoItem.Content>
            </domain:DemoItem>
            <domain:DemoItem Name="Fields">
                <domain:DemoItem.Content>
                    <wpfExample:TextFields />
                </domain:DemoItem.Content>
            </domain:DemoItem>
            <domain:DemoItem Name="Cards">
                <domain:DemoItem.Content>
                    <wpfExample:Cards />
                </domain:DemoItem.Content>
            </domain:DemoItem>
            <domain:DemoItem Name="Colour Zones">
                <domain:DemoItem.Content>
                    <wpfExample:ColorZones />
                </domain:DemoItem.Content>
            </domain:DemoItem>
            <domain:DemoItem Name="Lists">
                <domain:DemoItem.Content>
                    <wpfExample:Lists>
                        <wpfExample:Lists.DataContext>
                            <domain:ListsAndGridsViewModel />
                        </wpfExample:Lists.DataContext>
                    </wpfExample:Lists>
                </domain:DemoItem.Content>
            </domain:DemoItem>
            <domain:DemoItem Name="Trees">
                <domain:DemoItem.Content>
                    <wpfExample:Trees />
                </domain:DemoItem.Content>
            </domain:DemoItem>
            <domain:DemoItem Name="Grids">
                <domain:DemoItem.Content>
                    <wpfExample:Grids>
                        <wpfExample:Grids.DataContext>
                            <domain:ListsAndGridsViewModel />
                        </wpfExample:Grids.DataContext>
                    </wpfExample:Grids>
                </domain:DemoItem.Content>
            </domain:DemoItem>
            <domain:DemoItem Name="Expander">
                <domain:DemoItem.Content>
                    <wpfExample:Expander />
                </domain:DemoItem.Content>
            </domain:DemoItem>
            <domain:DemoItem Name="Menus &amp; Tool Bars">
                <domain:DemoItem.Content>
                    <wpfExample:MenusAndToolBars />
                </domain:DemoItem.Content>
            </domain:DemoItem>
            <domain:DemoItem Name="Progress Indicators">
                <domain:DemoItem.Content>
                    <wpfExample:Progress />
                </domain:DemoItem.Content>
            </domain:DemoItem>
=======
                            </DataTemplate>
                        </ListBox.ItemTemplate>
                        <domain:DemoItem Name="Home">
                            <domain:DemoItem.Content>
                                <wpfExample:Home />
                            </domain:DemoItem.Content>
                        </domain:DemoItem>
                        <domain:DemoItem Name="Palette">
                            <domain:DemoItem.Content>
                                <wpfExample:PaletteSelector>
                                    <wpfExample:PaletteSelector.DataContext>
                                        <wpfExample:PaletteSelectorViewModel />
                                    </wpfExample:PaletteSelector.DataContext>
                                </wpfExample:PaletteSelector>
                            </domain:DemoItem.Content>
                        </domain:DemoItem>
                        <domain:DemoItem Name="Buttons &amp; Toggles">
                            <domain:DemoItem.Content>
                                <wpfExample:Buttons />
                            </domain:DemoItem.Content>
                        </domain:DemoItem>
                        <domain:DemoItem Name="Fields">
                            <domain:DemoItem.Content>
                                <wpfExample:TextFields />
                            </domain:DemoItem.Content>
                        </domain:DemoItem>
                        <domain:DemoItem Name="Sliders">
                            <domain:DemoItem.Content>
                                <wpfExample:Sliders />
                            </domain:DemoItem.Content>
                        </domain:DemoItem>
                        <domain:DemoItem Name="Cards">
                            <domain:DemoItem.Content>
                                <wpfExample:Cards />
                            </domain:DemoItem.Content>
                        </domain:DemoItem>
                        <domain:DemoItem Name="Colour Zones">
                            <domain:DemoItem.Content>
                                <wpfExample:ColorZones />
                            </domain:DemoItem.Content>
                        </domain:DemoItem>
                        <domain:DemoItem Name="Lists">
                            <domain:DemoItem.Content>
                                <wpfExample:Lists>
                                    <wpfExample:Lists.DataContext>
                                        <domain:ListsAndGridsViewModel />
                                    </wpfExample:Lists.DataContext>
                                </wpfExample:Lists>
                            </domain:DemoItem.Content>
                        </domain:DemoItem>
                        <domain:DemoItem Name="Trees">
                            <domain:DemoItem.Content>
                                <wpfExample:Trees />
                            </domain:DemoItem.Content>
                        </domain:DemoItem>
                        <domain:DemoItem Name="Grids">
                            <domain:DemoItem.Content>
                                <wpfExample:Grids>
                                    <wpfExample:Grids.DataContext>
                                        <domain:ListsAndGridsViewModel />
                                    </wpfExample:Grids.DataContext>
                                </wpfExample:Grids>
                            </domain:DemoItem.Content>
                        </domain:DemoItem>
                        <domain:DemoItem Name="Menus &amp; Tool Bars">
                            <domain:DemoItem.Content>
                                <wpfExample:MenusAndToolBars />
                            </domain:DemoItem.Content>
                        </domain:DemoItem>
                        <domain:DemoItem Name="Progress Indicators">
                            <domain:DemoItem.Content>
                                <wpfExample:Progress />
                            </domain:DemoItem.Content>
                        </domain:DemoItem>
>>>>>>> eefb226f
                        <domain:DemoItem Name="Dialogs">
                            <domain:DemoItem.Content>
                                <wpfExample:Dialogs>
                                    <wpfExample:Dialogs.DataContext>
                                        <domain:DialogsViewModel />
                                    </wpfExample:Dialogs.DataContext>
                                </wpfExample:Dialogs>
                            </domain:DemoItem.Content>
                        </domain:DemoItem>
                        <domain:DemoItem Name="Shadows">
                            <domain:DemoItem.Content>
                                <wpfExample:Shadows />
                            </domain:DemoItem.Content>
                        </domain:DemoItem>
        </ListBox>
                </StackPanel>
            </wpf:DrawerHost.LeftDrawerContent>
            <DockPanel>
                <wpf:ColorZone Padding="16" wpf:ShadowAssist.ShadowDepth="Depth2"
                               Mode="PrimaryMid" DockPanel.Dock="Top">
                    <DockPanel>
                        <ToggleButton Style="{StaticResource MaterialDesignHamburgerToggleButton}" IsChecked="False"
                                      x:Name="MenuToggleButton"/>
                        <TextBlock HorizontalAlignment="Center" VerticalAlignment="Center" FontSize="22">Material Design In XAML Toolkit</TextBlock>
                    </DockPanel>
                </wpf:ColorZone>
        <ContentControl Margin="16" Content="{Binding ElementName=DemoItemsListBox, Path=SelectedItem.Content}" />
    </DockPanel>
        </wpf:DrawerHost>
    </wpf:DialogHost>
</Window><|MERGE_RESOLUTION|>--- conflicted
+++ resolved
@@ -41,85 +41,9 @@
                                   IsChecked="{Binding ElementName=MenuToggleButton, Path=IsChecked, Mode=TwoWay}" />
                     <ListBox x:Name="DemoItemsListBox" Margin="0 16 0 16" SelectedIndex="0"                         
                              PreviewMouseLeftButtonUp="UIElement_OnPreviewMouseLeftButtonUp">
-            <ListBox.ItemTemplate>
-                <DataTemplate DataType="domain:DemoItem">
+                        <ListBox.ItemTemplate>
+                            <DataTemplate DataType="domain:DemoItem">
                                 <TextBlock Text="{Binding Name}" Margin="32 0 32 0" />
-<<<<<<< HEAD
-                </DataTemplate>
-            </ListBox.ItemTemplate>
-            <domain:DemoItem Name="Home">
-                <domain:DemoItem.Content>
-                    <wpfExample:Home />
-                </domain:DemoItem.Content>
-            </domain:DemoItem>
-            <domain:DemoItem Name="Palette">
-                <domain:DemoItem.Content>
-                    <wpfExample:PaletteSelector>
-                        <wpfExample:PaletteSelector.DataContext>
-                            <wpfExample:PaletteSelectorViewModel />
-                        </wpfExample:PaletteSelector.DataContext>
-                    </wpfExample:PaletteSelector>
-                </domain:DemoItem.Content>
-            </domain:DemoItem>
-            <domain:DemoItem Name="Buttons &amp; Toggles">
-                <domain:DemoItem.Content>
-                    <wpfExample:Buttons />
-                </domain:DemoItem.Content>
-            </domain:DemoItem>
-            <domain:DemoItem Name="Fields">
-                <domain:DemoItem.Content>
-                    <wpfExample:TextFields />
-                </domain:DemoItem.Content>
-            </domain:DemoItem>
-            <domain:DemoItem Name="Cards">
-                <domain:DemoItem.Content>
-                    <wpfExample:Cards />
-                </domain:DemoItem.Content>
-            </domain:DemoItem>
-            <domain:DemoItem Name="Colour Zones">
-                <domain:DemoItem.Content>
-                    <wpfExample:ColorZones />
-                </domain:DemoItem.Content>
-            </domain:DemoItem>
-            <domain:DemoItem Name="Lists">
-                <domain:DemoItem.Content>
-                    <wpfExample:Lists>
-                        <wpfExample:Lists.DataContext>
-                            <domain:ListsAndGridsViewModel />
-                        </wpfExample:Lists.DataContext>
-                    </wpfExample:Lists>
-                </domain:DemoItem.Content>
-            </domain:DemoItem>
-            <domain:DemoItem Name="Trees">
-                <domain:DemoItem.Content>
-                    <wpfExample:Trees />
-                </domain:DemoItem.Content>
-            </domain:DemoItem>
-            <domain:DemoItem Name="Grids">
-                <domain:DemoItem.Content>
-                    <wpfExample:Grids>
-                        <wpfExample:Grids.DataContext>
-                            <domain:ListsAndGridsViewModel />
-                        </wpfExample:Grids.DataContext>
-                    </wpfExample:Grids>
-                </domain:DemoItem.Content>
-            </domain:DemoItem>
-            <domain:DemoItem Name="Expander">
-                <domain:DemoItem.Content>
-                    <wpfExample:Expander />
-                </domain:DemoItem.Content>
-            </domain:DemoItem>
-            <domain:DemoItem Name="Menus &amp; Tool Bars">
-                <domain:DemoItem.Content>
-                    <wpfExample:MenusAndToolBars />
-                </domain:DemoItem.Content>
-            </domain:DemoItem>
-            <domain:DemoItem Name="Progress Indicators">
-                <domain:DemoItem.Content>
-                    <wpfExample:Progress />
-                </domain:DemoItem.Content>
-            </domain:DemoItem>
-=======
                             </DataTemplate>
                         </ListBox.ItemTemplate>
                         <domain:DemoItem Name="Home">
@@ -184,6 +108,11 @@
                                 </wpfExample:Grids>
                             </domain:DemoItem.Content>
                         </domain:DemoItem>
+                        <domain:DemoItem Name="Expander">
+                            <domain:DemoItem.Content>
+                                <wpfExample:Expander />
+                            </domain:DemoItem.Content>
+                        </domain:DemoItem>
                         <domain:DemoItem Name="Menus &amp; Tool Bars">
                             <domain:DemoItem.Content>
                                 <wpfExample:MenusAndToolBars />
@@ -194,7 +123,6 @@
                                 <wpfExample:Progress />
                             </domain:DemoItem.Content>
                         </domain:DemoItem>
->>>>>>> eefb226f
                         <domain:DemoItem Name="Dialogs">
                             <domain:DemoItem.Content>
                                 <wpfExample:Dialogs>
@@ -209,7 +137,7 @@
                                 <wpfExample:Shadows />
                             </domain:DemoItem.Content>
                         </domain:DemoItem>
-        </ListBox>
+                    </ListBox>
                 </StackPanel>
             </wpf:DrawerHost.LeftDrawerContent>
             <DockPanel>
@@ -221,8 +149,8 @@
                         <TextBlock HorizontalAlignment="Center" VerticalAlignment="Center" FontSize="22">Material Design In XAML Toolkit</TextBlock>
                     </DockPanel>
                 </wpf:ColorZone>
-        <ContentControl Margin="16" Content="{Binding ElementName=DemoItemsListBox, Path=SelectedItem.Content}" />
-    </DockPanel>
+                <ContentControl Margin="16" Content="{Binding ElementName=DemoItemsListBox, Path=SelectedItem.Content}" />
+            </DockPanel>
         </wpf:DrawerHost>
     </wpf:DialogHost>
 </Window>