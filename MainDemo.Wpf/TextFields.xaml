﻿<UserControl x:Class="MaterialDesignColors.WpfExample.TextFields"
             xmlns="http://schemas.microsoft.com/winfx/2006/xaml/presentation"
             xmlns:x="http://schemas.microsoft.com/winfx/2006/xaml"
             xmlns:mc="http://schemas.openxmlformats.org/markup-compatibility/2006" 
             xmlns:d="http://schemas.microsoft.com/expression/blend/2008" 
             xmlns:wpf="clr-namespace:MaterialDesignThemes.Wpf;assembly=MaterialDesignThemes.Wpf"
             xmlns:wpfExample="clr-namespace:MaterialDesignColors.WpfExample"
             xmlns:domain="clr-namespace:MaterialDesignColors.WpfExample.Domain"
             mc:Ignorable="d"               
             d:DesignHeight="300" d:DesignWidth="600" Loaded="UserControl_Loaded"
             d:DataContext="{d:DesignInstance domain:TextFieldsViewModel, d:IsDesignTimeCreatable=False}">
    <UserControl.Resources>
        <ResourceDictionary>
            <ResourceDictionary.MergedDictionaries>
                <!-- note you only need bring in these extra resource dictionaries when using non-default styles, so only bring them into your controls where the default style is not what you want -->
                <ResourceDictionary Source="pack://application:,,,/MaterialDesignThemes.Wpf;component/Themes/MaterialDesignTheme.ComboBox.xaml" />
                <ResourceDictionary Source="pack://application:,,,/MaterialDesignThemes.Wpf;component/Themes/MaterialDesignTheme.Slider.xaml" />
                <ResourceDictionary Source="pack://application:,,,/MaterialDesignThemes.Wpf;component/Themes/MaterialDesignTheme.TextBox.xaml" />
            </ResourceDictionary.MergedDictionaries>
            <Style TargetType="{x:Type TextBox}" BasedOn="{StaticResource MaterialDesignTextBox}">
                <Setter Property="HorizontalAlignment" Value="Stretch" />
                <Setter Property="Margin" Value="0 8 0 8" />
            </Style>
            <Style TargetType="{x:Type ComboBox}" BasedOn="{StaticResource MaterialDesignComboBox}">
                <Setter Property="HorizontalAlignment" Value="Stretch" />
                <Setter Property="Margin" Value="0 8 0 8" />
            </Style>
            <Style TargetType="{x:Type Viewbox}">
                <Setter Property="Width" Value="18" />
                <Setter Property="Height" Value="18" />
                <Setter Property="Margin" Value="0 0 8 0" />
                <Setter Property="VerticalAlignment" Value="Center" />
            </Style>
            <Style TargetType="{x:Type Slider}" BasedOn="{StaticResource MaterialDesignSlider}">
                <Setter Property="Margin" Value="0 8 0 8" />
            </Style>
        </ResourceDictionary>
    </UserControl.Resources>
    <Grid Margin="16" VerticalAlignment="Top">
        <Grid.ColumnDefinitions>
            <ColumnDefinition Width="Auto" />
            <ColumnDefinition Width="150" />
            <ColumnDefinition Width="Auto" />
            <ColumnDefinition Width="150" />
            <ColumnDefinition Width="*" />
        </Grid.ColumnDefinitions>
        <Grid.RowDefinitions>
            <RowDefinition Height="Auto" />
            <RowDefinition Height="Auto" />
            <RowDefinition Height="Auto" />
            <RowDefinition Height="Auto" />
            <RowDefinition Height="Auto" />
            <RowDefinition Height="Auto" />
            <RowDefinition Height="Auto" />
            <RowDefinition Height="Auto" />
            <RowDefinition Height="Auto" />
        </Grid.RowDefinitions>
        <Viewbox Grid.Row="0" Grid.Column="0">
            <Canvas Width="24" Height="24">
                <Path Data="M12,4A4,4 0 0,1 16,8A4,4 0 0,1 12,12A4,4 0 0,1 8,8A4,4 0 0,1 12,4M12,14C16.42,14 20,15.79 20,18V20H4V18C4,15.79 7.58,14 12,14Z" 
					    Fill="{Binding ElementName=NameTextBox, Path=BorderBrush}" />
            </Canvas>
        </Viewbox>
        <TextBox Grid.Row="0" Grid.Column="1" 
				    x:Name="NameTextBox"
				    wpf:TextFieldAssist.Hint="Name">
            <TextBox.Text>
                <Binding Path="Name" UpdateSourceTrigger="PropertyChanged">
                    <Binding.ValidationRules>
                        <wpfExample:NotEmptyValidationRule ValidatesOnTargetUpdated="True" />
                    </Binding.ValidationRules>
                </Binding>
            </TextBox.Text>
        </TextBox>
        <TextBlock Grid.Row="0" Grid.Column="2" VerticalAlignment="Center" Margin="16 0 8 0">OS</TextBlock>
        <ComboBox Grid.Row="0" Grid.Column="3" wpf:TextFieldAssist.Hint="OS">
            <ComboBoxItem>Andoid</ComboBoxItem>
            <ComboBoxItem>iOS</ComboBoxItem>
            <ComboBoxItem>Linux</ComboBoxItem>
            <ComboBoxItem>Windows</ComboBoxItem>
        </ComboBox>
        <TextBox Grid.Row="0" Grid.RowSpan="2" Grid.Column="4" TextWrapping="Wrap" VerticalAlignment="Stretch" Margin="16 0 0 0"
                    MinWidth="280"
                    AcceptsReturn="True"                 
                    VerticalScrollBarVisibility="Auto"
                    wpf:TextFieldAssist.Hint="Multiline text"
                    Height="80">Multiline.  Lorem ipsum dolor sit amet, consectetur adipiscing elit, sed do eiusmod tempor incididunt ut labore et dolore magna aliqua. The quick brown fox jumps over the lazy dog. War and peace. Keep going. Go on. For how long? Not long. Lorem ipsum dolor sit amet, consectetur adipiscing elit, sed do eiusmod tempor incididunt ut labore et dolore magna aliqua.</TextBox>
        <Viewbox Grid.Row="1" Grid.Column="0">
            <Canvas Width="24" Height="24">
                <Path Data="M6.62,10.79C8.06,13.62 10.38,15.94 13.21,17.38L15.41,15.18C15.69,14.9 16.08,14.82 16.43,14.93C17.55,15.3 18.75,15.5 20,15.5A1,1 0 0,1 21,16.5V20A1,1 0 0,1 20,21A17,17 0 0,1 3,4A1,1 0 0,1 4,3H7.5A1,1 0 0,1 8.5,4C8.5,5.25 8.7,6.45 9.07,7.57C9.18,7.92 9.1,8.31 8.82,8.59L6.62,10.79Z" 
					    Fill="{Binding ElementName=PhoneTextBox, Path=BorderBrush}" />
            </Canvas>
        </Viewbox>
        <TextBox Grid.Row="1" Grid.Column="1" 
				    x:Name="PhoneTextBox"
				    wpf:TextFieldAssist.Hint="Phone"
				    />
        <TextBlock Grid.Row="1" Grid.Column="2" VerticalAlignment="Center" Margin="16 0 8 0">Fruit</TextBlock>
        <ComboBox Grid.Row="1" Grid.Column="3" wpf:TextFieldAssist.Hint="Search" IsEditable="True" wpf:TextFieldAssist.HintOpacity=".26">
            <ComboBoxItem>Apple</ComboBoxItem>
            <ComboBoxItem>Banana</ComboBoxItem>
            <ComboBoxItem>Pear</ComboBoxItem>
            <ComboBoxItem>Orange</ComboBoxItem>
        </ComboBox>
        <Viewbox Grid.Row="2" Grid.Column="0">
            <Canvas Width="24" Height="24">
                <Path Data="M9,22A1,1 0 0,1 8,21V18H4A2,2 0 0,1 2,16V4C2,2.89 2.9,2 4,2H20A2,2 0 0,1 22,4V16A2,2 0 0,1 20,18H13.9L10.2,21.71C10,21.9 9.75,22 9.5,22V22H9M13,10V6H11V10H13M13,14V12H11V14H13Z" 
					    Fill="{Binding ElementName=CommentTextBox, Path=BorderBrush}" />
            </Canvas>
        </Viewbox>
        <TextBox Grid.Row="2" Grid.Column="1" 		
				    x:Name="CommentTextBox"
				    wpf:TextFieldAssist.Hint="Comment"
				    />
        <Viewbox Grid.Row="2" Grid.Column="2">
            <Canvas Width="24" Height="24">
                <Path Data="M7,14A2,2 0 0,1 5,12A2,2 0 0,1 7,10A2,2 0 0,1 9,12A2,2 0 0,1 7,14M12.65,10C11.83,7.67 9.61,6 7,6A6,6 0 0,0 1,12A6,6 0 0,0 7,18C9.61,18 11.83,16.33 12.65,14H17V18H21V14H23V10H12.65Z" 
					    Fill="{Binding ElementName=PasswordBox, Path=BorderBrush}" />
            </Canvas>
        </Viewbox>
        <PasswordBox Grid.Row="2" Grid.Column="3" 		
                        x:Name="PasswordBox"
                        wpf:TextFieldAssist.Hint="Password" />

        <TextBox Grid.Row="3" Grid.Column="1" wpf:TextFieldAssist.Hint="Floating Hint" Style="{StaticResource MaterialDesignFloatingHintTextBox}"
                    Margin="0 8 0 8"/>
        <ComboBox Grid.Row="3" Grid.Column="3" wpf:TextFieldAssist.Hint="OS" Style="{StaticResource MaterialDesignFloatingHintComboBox}"
                    Margin="0 8 0 8">
            <ComboBoxItem>Andoid</ComboBoxItem>
            <ComboBoxItem>iOS</ComboBoxItem>
            <ComboBoxItem>Linux</ComboBoxItem>
            <ComboBoxItem>Windows</ComboBoxItem>
        </ComboBox>

        <StackPanel Grid.Row="4" Grid.Column="4" Orientation="Horizontal">
            <ComboBox wpf:TextFieldAssist.Hint="Virtualisation" 
                        HorizontalAlignment="Left" Margin="16 0 0 0"
                        ItemsSource="{Binding LongListToTestComboVirtualization}"                          
                        SelectedValue="{Binding SelectedValueOne}">
                <ComboBox.ItemsPanel>
                    <ItemsPanelTemplate>
                        <VirtualizingStackPanel />
                    </ItemsPanelTemplate>
                </ComboBox.ItemsPanel>
            </ComboBox>
            <ComboBox wpf:TextFieldAssist.Hint="Virt (editable)" 
                        HorizontalAlignment="Left" Margin="16 0 0 0"
                        IsEditable="True"
                        ItemsSource="{Binding LongListToTestComboVirtualization}">
                <ComboBox.ItemsPanel>
                    <ItemsPanelTemplate>
                        <VirtualizingStackPanel />
                    </ItemsPanelTemplate>
                </ComboBox.ItemsPanel>
            </ComboBox>
            <ComboBox wpf:TextFieldAssist.Hint="Virt (float hint)" 
                        HorizontalAlignment="Left" Margin="16 0 0 0"
                        ItemsSource="{Binding LongListToTestComboVirtualization}"
                        Style="{StaticResource MaterialDesignFloatingHintComboBox}">
                <ComboBox.ItemsPanel>
                    <ItemsPanelTemplate>
                        <VirtualizingStackPanel />
                    </ItemsPanelTemplate>
                </ComboBox.ItemsPanel>
            </ComboBox>
<<<<<<< HEAD
            <StackPanel Grid.Row="4" Grid.Column="4" Orientation="Horizontal">
                <ComboBox wpf:TextFieldAssist.Hint="Virtualisation" 
                          HorizontalAlignment="Left" Margin="16 0 0 0"
                          ItemsSource="{Binding LongListToTestComboVirtualization}"                          
                          SelectedValue="{Binding SelectedValueOne}">
                    <ComboBox.ItemsPanel>
                        <ItemsPanelTemplate>
                            <VirtualizingStackPanel />
                        </ItemsPanelTemplate>
                    </ComboBox.ItemsPanel>
                </ComboBox>
                <ComboBox wpf:TextFieldAssist.Hint="Virt (editable)" 
                          HorizontalAlignment="Left" Margin="16 0 0 0"
                          IsEditable="True"
                          ItemsSource="{Binding LongListToTestComboVirtualization}">
                    <ComboBox.ItemsPanel>
                        <ItemsPanelTemplate>
                            <VirtualizingStackPanel />
                        </ItemsPanelTemplate>
                    </ComboBox.ItemsPanel>
                </ComboBox>
                <ComboBox wpf:TextFieldAssist.Hint="Virt (float hint)" 
                          HorizontalAlignment="Left" Margin="16 0 0 0"
                          ItemsSource="{Binding LongListToTestComboVirtualization}"
                          Style="{StaticResource MaterialDesignFloatingHintComboBox}">
                    <ComboBox.ItemsPanel>
                        <ItemsPanelTemplate>
                            <VirtualizingStackPanel />
                        </ItemsPanelTemplate>
                    </ComboBox.ItemsPanel>
                </ComboBox>
            </StackPanel>
        
=======
        </StackPanel>

>>>>>>> 08205dea

        <TextBox Grid.Row="4" Grid.Column="1" wpf:TextFieldAssist.Hint="Floating Hint" Style="{StaticResource MaterialDesignFloatingHintTextBox}" Text="Good stuff"
                    Margin="0 8 0 8"/>
        <ComboBox Grid.Row="4" Grid.Column="3" wpf:TextFieldAssist.Hint="Search" IsEditable="True" Style="{StaticResource MaterialDesignFloatingHintComboBox}"
                    Margin="0 8 0 8">
            <ComboBoxItem>Apple</ComboBoxItem>
            <ComboBoxItem>Banana</ComboBoxItem>
            <ComboBoxItem>Pear</ComboBoxItem>
            <ComboBoxItem>Orange</ComboBoxItem>
        </ComboBox>

        <DatePicker Grid.Row="5" Grid.Column="1" Width="100" HorizontalAlignment="Left" Margin="0 8 0 8"
                    wpf:TextFieldAssist.Hint="Pick Date"/>
        <wpf:TimePicker Grid.Row="5" Grid.Column="3" VerticalAlignment="Top"  Width="100" HorizontalAlignment="Left" Margin="0 8 0 8"
                        wpf:TextFieldAssist.Hint="Custom hint" />
        <wpf:TimePicker Grid.Row="5" Grid.Column="4" Is24Hours="True" x:Name="PresetTimePicker" VerticalAlignment="Top"  Width="100" HorizontalAlignment="Left" Margin="0 8 0 8" />
        <Slider Grid.Row="6" Grid.Column="1" TickFrequency="5" Orientation="Horizontal" Minimum="1" Maximum="50" Value="25" />
        <StackPanel Orientation="Horizontal" Grid.Row="6" Grid.Column="3" Grid.RowSpan="3" >
            <Slider TickFrequency="5" TickPlacement="BottomRight" Orientation="Vertical" Minimum="1" Maximum="50" />
            <Slider TickFrequency="25" TickPlacement="TopLeft" Orientation="Vertical" Minimum="1" Maximum="50" IsEnabled="False" Margin="24 8 0 8" />
        </StackPanel>
        <Slider Grid.Row="7" Grid.Column="1" TickFrequency="5" Orientation="Horizontal" TickPlacement="BottomRight" Minimum="1" Maximum="50" Value="25" IsSelectionRangeEnabled="True" />
        <Slider Grid.Row="8" Grid.Column="1" TickFrequency="5" Orientation="Horizontal" TickPlacement="BottomRight" Minimum="1" Maximum="50" Value="25" IsEnabled="False" />

    </Grid>
</UserControl><|MERGE_RESOLUTION|>--- conflicted
+++ resolved
@@ -163,44 +163,7 @@
                     </ItemsPanelTemplate>
                 </ComboBox.ItemsPanel>
             </ComboBox>
-<<<<<<< HEAD
-            <StackPanel Grid.Row="4" Grid.Column="4" Orientation="Horizontal">
-                <ComboBox wpf:TextFieldAssist.Hint="Virtualisation" 
-                          HorizontalAlignment="Left" Margin="16 0 0 0"
-                          ItemsSource="{Binding LongListToTestComboVirtualization}"                          
-                          SelectedValue="{Binding SelectedValueOne}">
-                    <ComboBox.ItemsPanel>
-                        <ItemsPanelTemplate>
-                            <VirtualizingStackPanel />
-                        </ItemsPanelTemplate>
-                    </ComboBox.ItemsPanel>
-                </ComboBox>
-                <ComboBox wpf:TextFieldAssist.Hint="Virt (editable)" 
-                          HorizontalAlignment="Left" Margin="16 0 0 0"
-                          IsEditable="True"
-                          ItemsSource="{Binding LongListToTestComboVirtualization}">
-                    <ComboBox.ItemsPanel>
-                        <ItemsPanelTemplate>
-                            <VirtualizingStackPanel />
-                        </ItemsPanelTemplate>
-                    </ComboBox.ItemsPanel>
-                </ComboBox>
-                <ComboBox wpf:TextFieldAssist.Hint="Virt (float hint)" 
-                          HorizontalAlignment="Left" Margin="16 0 0 0"
-                          ItemsSource="{Binding LongListToTestComboVirtualization}"
-                          Style="{StaticResource MaterialDesignFloatingHintComboBox}">
-                    <ComboBox.ItemsPanel>
-                        <ItemsPanelTemplate>
-                            <VirtualizingStackPanel />
-                        </ItemsPanelTemplate>
-                    </ComboBox.ItemsPanel>
-                </ComboBox>
-            </StackPanel>
-        
-=======
         </StackPanel>
-
->>>>>>> 08205dea
 
         <TextBox Grid.Row="4" Grid.Column="1" wpf:TextFieldAssist.Hint="Floating Hint" Style="{StaticResource MaterialDesignFloatingHintTextBox}" Text="Good stuff"
                     Margin="0 8 0 8"/>
