--- conflicted
+++ resolved
@@ -123,18 +123,6 @@
                          x:Name="PasswordBox"
                          wpf:TextFieldAssist.Hint="Password" />
 
-<<<<<<< HEAD
-        <StackPanel Grid.Row="4" Grid.Column="4" Orientation="Horizontal">
-            <ComboBox wpf:TextFieldAssist.Hint="Virtualisation" 
-                      HorizontalAlignment="Left" Margin="16 0 0 0"
-                      ItemsSource="{Binding LongListToTestComboVirtualization}"
-                      SelectedValue="{Binding SelectedValueOne}">
-                <ComboBox.ItemsPanel>
-                    <ItemsPanelTemplate>
-                        <VirtualizingStackPanel />
-                    </ItemsPanelTemplate>
-                </ComboBox.ItemsPanel>
-=======
             <TextBox Grid.Row="3" Grid.Column="1" wpf:TextFieldAssist.Hint="Floating Hint" Style="{StaticResource MaterialDesignFloatingHintTextBox}"
                      Margin="0 8 0 8"/>
             <ComboBox Grid.Row="3" Grid.Column="3" wpf:TextFieldAssist.Hint="OS" Style="{StaticResource MaterialDesignFloatingHintComboBox}"
@@ -143,13 +131,13 @@
                 <ComboBoxItem>iOS</ComboBoxItem>
                 <ComboBoxItem>Linux</ComboBoxItem>
                 <ComboBoxItem>Windows</ComboBoxItem>
->>>>>>> 1355d5f4
             </ComboBox>
 
             <StackPanel Grid.Row="4" Grid.Column="4" Orientation="Horizontal">
                 <ComboBox wpf:TextFieldAssist.Hint="Virtualisation" 
-                      HorizontalAlignment="Left" Margin="16 0 0 0"
-                      ItemsSource="{Binding LongListToTestComboVirtualization}">
+                          HorizontalAlignment="Left" Margin="16 0 0 0"
+                          ItemsSource="{Binding LongListToTestComboVirtualization}"                          
+                          SelectedValue="{Binding SelectedValueOne}">
                     <ComboBox.ItemsPanel>
                         <ItemsPanelTemplate>
                             <VirtualizingStackPanel />
