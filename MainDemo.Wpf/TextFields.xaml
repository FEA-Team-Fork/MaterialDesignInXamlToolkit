﻿<UserControl x:Class="MaterialDesignColors.WpfExample.TextFields"
             xmlns="http://schemas.microsoft.com/winfx/2006/xaml/presentation"
             xmlns:x="http://schemas.microsoft.com/winfx/2006/xaml"
             xmlns:mc="http://schemas.openxmlformats.org/markup-compatibility/2006" 
             xmlns:d="http://schemas.microsoft.com/expression/blend/2008" 
             xmlns:domain="clr-namespace:MaterialDesignColors.WpfExample.Domain"
             xmlns:materialDesign="http://materialdesigninxaml.net/winfx/xaml/themes"
             xmlns:domain1="clr-namespace:MaterialDesignDemo.Domain"
             mc:Ignorable="d"               
             d:DesignHeight="300" d:DesignWidth="600" Loaded="UserControl_Loaded"
             d:DataContext="{d:DesignInstance domain:TextFieldsViewModel, d:IsDesignTimeCreatable=False}">
    <UserControl.Resources>
        <ResourceDictionary>
            <ResourceDictionary.MergedDictionaries>
                <!-- note you only need bring in these extra resource dictionaries when using non-default styles, so only bring them into your controls where the default style is not what you want -->
                <ResourceDictionary Source="pack://application:,,,/MaterialDesignThemes.Wpf;component/Themes/MaterialDesignTheme.ComboBox.xaml" />
                <ResourceDictionary Source="pack://application:,,,/MaterialDesignThemes.Wpf;component/Themes/MaterialDesignTheme.Slider.xaml" />
                <ResourceDictionary Source="pack://application:,,,/MaterialDesignThemes.Wpf;component/Themes/MaterialDesignTheme.TextBox.xaml" />
            </ResourceDictionary.MergedDictionaries>
            <Style TargetType="{x:Type TextBox}" BasedOn="{StaticResource MaterialDesignTextBox}">
                <Setter Property="Margin" Value="0 8 0 8" />
            </Style>
            <Style TargetType="{x:Type PasswordBox}" BasedOn="{StaticResource MaterialDesignPasswordBox}">
                <Setter Property="Margin" Value="0 8 0 8" />
            </Style>
            <Style TargetType="{x:Type ComboBox}" BasedOn="{StaticResource MaterialDesignComboBox}">
                <Setter Property="HorizontalAlignment" Value="Stretch" />
                <Setter Property="Margin" Value="0 8 0 8" />
            </Style>
            <Style TargetType="{x:Type Viewbox}">
                <Setter Property="Width" Value="18" />
                <Setter Property="Height" Value="18" />
                <Setter Property="Margin" Value="0 0 8 0" />
                <Setter Property="VerticalAlignment" Value="Center" />
            </Style>
            <Style TargetType="{x:Type Slider}" BasedOn="{StaticResource MaterialDesignSlider}">
                <Setter Property="Margin" Value="0 8 0 8" />
            </Style>
            <Style TargetType="{x:Type materialDesign:PackIcon}" BasedOn="{StaticResource {x:Type materialDesign:PackIcon}}">
                <Setter Property="VerticalAlignment" Value="Center" />
                <Setter Property="Margin" Value="4 0 4 0" />
            </Style>
        </ResourceDictionary>
    </UserControl.Resources>
    <Grid Margin="16" VerticalAlignment="Top">
        <Grid.ColumnDefinitions>
            <ColumnDefinition Width="Auto" />
            <ColumnDefinition Width="150" />
            <ColumnDefinition Width="Auto" />
            <ColumnDefinition Width="150" />
            <ColumnDefinition Width="*" />
        </Grid.ColumnDefinitions>
        <Grid.RowDefinitions>
            <RowDefinition Height="Auto" />
            <RowDefinition Height="Auto" />
            <RowDefinition Height="Auto" />
            <RowDefinition Height="Auto" />
            <RowDefinition Height="Auto" />
            <RowDefinition Height="Auto" />
            <RowDefinition Height="Auto" />
            <RowDefinition Height="Auto" />
            <RowDefinition Height="Auto" />
            <RowDefinition Height="Auto" />
            <RowDefinition Height="Auto" />
        </Grid.RowDefinitions>
        <TextBlock Grid.Row="0" Grid.Column="0" Grid.ColumnSpan="2" Style="{StaticResource MaterialDesignHeadlineTextBlock}">Common Fields</TextBlock>
        <materialDesign:PackIcon Grid.Row="1" Grid.Column="0" Kind="Account" Foreground="{Binding ElementName=NameTextBox, Path=BorderBrush}" />
        <TextBox Grid.Row="1" Grid.Column="1" 
				    x:Name="NameTextBox"
				    materialDesign:HintAssist.Hint="Name">
            <TextBox.Text>
                <Binding Path="Name" UpdateSourceTrigger="PropertyChanged">
                    <Binding.ValidationRules>
                        <domain1:NotEmptyValidationRule ValidatesOnTargetUpdated="True" />
                    </Binding.ValidationRules>
                </Binding>
            </TextBox.Text>
        </TextBox>
        <TextBlock Grid.Row="1" Grid.Column="2" VerticalAlignment="Center" Margin="16 0 8 0">OS</TextBlock>
        <ComboBox Grid.Row="1" Grid.Column="3" materialDesign:HintAssist.Hint="OS">
            <ComboBoxItem>Andoid</ComboBoxItem>
            <ComboBoxItem>iOS</ComboBoxItem>
            <ComboBoxItem>Linux</ComboBoxItem>
            <ComboBoxItem>Windows</ComboBoxItem>
        </ComboBox>
        <TextBlock Grid.Row="0" Grid.Column="4" Style="{StaticResource MaterialDesignHeadlineTextBlock}" Margin="32 0 0 0">Multi-line</TextBlock>
        <TextBox Grid.Row="1" Grid.RowSpan="2" Grid.Column="4" TextWrapping="Wrap" VerticalAlignment="Stretch" Margin="32 0 0 0"
                 MinWidth="280"
                 AcceptsReturn="True"                 
                 VerticalScrollBarVisibility="Auto"
                 materialDesign:HintAssist.Hint="Multiline text"
                 Height="80">Multiline.  Lorem ipsum dolor sit amet, consectetur adipiscing elit, sed do eiusmod tempor incididunt ut labore et dolore magna aliqua. The quick brown fox jumps over the lazy dog. War and peace. Keep going. Go on. For how long? Not long. Lorem ipsum dolor sit amet, consectetur adipiscing elit, sed do eiusmod tempor incididunt ut labore et dolore magna aliqua.</TextBox>
        <materialDesign:PackIcon Grid.Row="2" Grid.Column="0" Kind="Phone" Foreground="{Binding ElementName=PhoneTextBox, Path=BorderBrush}" />
        <TextBox Grid.Row="2" Grid.Column="1" 
				 x:Name="PhoneTextBox"				 
                 materialDesign:TransitionAssist.DisableTransitions="True"
				    />
        <TextBlock Grid.Row="2" Grid.Column="2" VerticalAlignment="Center" Margin="16 0 8 0">Fruit</TextBlock>
        <ComboBox Grid.Row="2" Grid.Column="3" materialDesign:HintAssist.Hint="Search"
                  IsEditable="True" materialDesign:HintAssist.HintOpacity=".26">
            <ComboBoxItem>Apple</ComboBoxItem>
            <ComboBoxItem>Banana</ComboBoxItem>
            <ComboBoxItem>Pear</ComboBoxItem>
            <ComboBoxItem>Orange</ComboBoxItem>
        </ComboBox>
        <materialDesign:PackIcon Grid.Row="3" Grid.Column="0" Kind="Comment" Foreground="{Binding ElementName=CommentTextBox, Path=BorderBrush}" />
        <TextBox Grid.Row="3" Grid.Column="1" 		
				 x:Name="CommentTextBox"
				 materialDesign:HintAssist.Hint="Comment"
				    />
        <materialDesign:PackIcon Grid.Row="3" Grid.Column="2" Kind="Key" Foreground="{Binding ElementName=PasswordBox, Path=BorderBrush}" HorizontalAlignment="Right" />
        <PasswordBox Grid.Row="3" Grid.Column="3" 		
                     x:Name="PasswordBox"
                     materialDesign:HintAssist.Hint="Password" />
        <TextBox Grid.Row="4" Grid.Column="1" materialDesign:HintAssist.Hint="Floating Hint" 
                 Style="{StaticResource MaterialDesignFloatingHintTextBox}" />
        <ComboBox Grid.Row="4" Grid.Column="3" materialDesign:HintAssist.Hint="OS" Style="{StaticResource MaterialDesignFloatingHintComboBox}">
            <ComboBoxItem>Andoid</ComboBoxItem>
            <ComboBoxItem>iOS</ComboBoxItem>
            <ComboBoxItem>Linux</ComboBoxItem>
            <ComboBoxItem>Windows</ComboBoxItem>
        </ComboBox>

        <StackPanel Grid.Row="3" Grid.Column="4" Grid.RowSpan="3" Margin="32 16 0 0">
            <TextBlock Style="{StaticResource MaterialDesignHeadlineTextBlock}">Virtualised Comboboxes</TextBlock>
            <StackPanel Orientation="Horizontal" Margin="0 12 0 0">
                <ComboBox materialDesign:HintAssist.Hint="Virtualisation" 
                          MinWidth="72"
                          Margin="0 0 0 0"
                          VerticalAlignment="Bottom"                           
                          ItemsSource="{Binding LongListToTestComboVirtualization}"                          
                          SelectedValue="{Binding SelectedValueOne}">
                    <ComboBox.SelectedItem>
                        <Binding Path="SelectedValueOne" Mode="TwoWay" UpdateSourceTrigger="PropertyChanged">
                            <Binding.ValidationRules>
                                <domain1:NotEmptyValidationRule ValidatesOnTargetUpdated="True"/>
                            </Binding.ValidationRules>
                        </Binding>
                    </ComboBox.SelectedItem>
                    <ComboBox.ItemsPanel>
                        <ItemsPanelTemplate>
                            <VirtualizingStackPanel />
                        </ItemsPanelTemplate>
                    </ComboBox.ItemsPanel>
                </ComboBox>
                <ComboBox materialDesign:HintAssist.Hint="(editable)" 
                          MinWidth="72"
                          Margin="16 0 0 0"
                          VerticalAlignment="Bottom" 
                          IsEditable="True"                          
                          ItemsSource="{Binding LongListToTestComboVirtualization}">
                    <ComboBox.Text>
                        <Binding Path="SelectedTextTwo" Mode="TwoWay" UpdateSourceTrigger="PropertyChanged">
                            <Binding.ValidationRules>
                                <domain1:NotEmptyValidationRule ValidatesOnTargetUpdated="True"/>
                            </Binding.ValidationRules>
                        </Binding>
                    </ComboBox.Text>
                    <ComboBox.ItemsPanel>
                        <ItemsPanelTemplate>
                            <VirtualizingStackPanel />
                        </ItemsPanelTemplate>
                    </ComboBox.ItemsPanel>
                </ComboBox>
                <ComboBox materialDesign:HintAssist.Hint="(float hint)" 
                          MinWidth="72"
                          Margin="16 0 0 0"
                          ItemsSource="{Binding LongListToTestComboVirtualization}"
                          Style="{StaticResource MaterialDesignFloatingHintComboBox}">
                    <ComboBox.ItemsPanel>
                        <ItemsPanelTemplate>
                            <VirtualizingStackPanel />
                        </ItemsPanelTemplate>
                    </ComboBox.ItemsPanel>
                </ComboBox>
            </StackPanel>
        </StackPanel>

        <TextBox Grid.Row="5" Grid.Column="1" Style="{StaticResource MaterialDesignFloatingHintTextBox}" Text="Good stuff"
                 Margin="0 8 0 8">
            <materialDesign:HintAssist.Hint>
                <StackPanel Orientation="Horizontal" Margin="-2 0 0 0">
                    <materialDesign:PackIcon Kind="AccessPoint" /> 
                    <TextBlock>WiFi</TextBlock>
                </StackPanel>
            </materialDesign:HintAssist.Hint>
        </TextBox>
        <ComboBox Grid.Row="5" Grid.Column="3" materialDesign:HintAssist.Hint="Search" IsEditable="True" Style="{StaticResource MaterialDesignFloatingHintComboBox}"
                  Margin="0 8 0 8">
            <ComboBoxItem IsSelected="True">Apple</ComboBoxItem>
            <ComboBoxItem>Banana</ComboBoxItem>
            <ComboBoxItem>Pear</ComboBoxItem>
            <ComboBoxItem>Orange</ComboBoxItem>
        </ComboBox>

        <materialDesign:PackIcon Grid.Row="6" Grid.Column="0" Kind="Key"
                                 Margin="0 12 0 0"
                                 Foreground="{Binding ElementName=FloatingPasswordBox, Path=BorderBrush}" />
        <PasswordBox Grid.Row="6" Grid.Column="1" 		
                     x:Name="FloatingPasswordBox"
                     Margin="0 12 0 0"
                     materialDesign:HintAssist.Hint="Floating Password"
                     Style="{StaticResource MaterialDesignFloatingHintPasswordBox}" />

        <TextBox Grid.Row="6" Grid.Column="3"
<<<<<<< HEAD
                   materialDesign:HintAssist.Hint="Large Font Size"
                   materialDesign:HintAssist.FloatingScale="0.50"                   
                   Text="Some Text"
                   Style="{StaticResource MaterialDesignFloatingHintTextBox}"
                   FontSize="24"/>
        
        
=======
                 materialDesign:HintAssist.Hint="Large Font"
                 materialDesign:TextFieldAssist.TextBoxViewMargin="1 0 1 0"
                 materialDesign:HintAssist.FloatingScale="0.54"
                 materialDesign:HintAssist.FloatingOffset="1,-54"
                 Text="Some Text"
                 Style="{StaticResource MaterialDesignFloatingHintTextBox}"
                 FontSize="24"/>

>>>>>>> eda71e1d
        <TextBlock Grid.Row="7" Grid.Column="1" Style="{StaticResource MaterialDesignSubheadingTextBlock}"
                   Margin="0 48 0 0">DataTemplate Test</TextBlock>
        <ContentControl Grid.Row="8" Grid.Column="1" Grid.ColumnSpan="4"
                        Content="{Binding DemoItem}"
                        Margin="0 12 0 0">
            <ContentControl.ContentTemplate>
                <DataTemplate DataType="domain:DemoItem">
                    <StackPanel Orientation="Horizontal">
                        <TextBox materialDesign:HintAssist.Hint="Name" Text="{Binding Name}" Margin="0 0 0 0" VerticalAlignment="Bottom" />
                        <TextBox materialDesign:HintAssist.Hint="Content" Text="{Binding Content}" Margin="8 0 0 0" VerticalAlignment="Bottom" />
                        <TextBox Style="{StaticResource MaterialDesignFloatingHintTextBox}" materialDesign:HintAssist.Hint="Name" Text="{Binding Name}" Margin="8 0 0 0" VerticalAlignment="Bottom" />
                        <TextBox Style="{StaticResource MaterialDesignFloatingHintTextBox}" materialDesign:HintAssist.Hint="Content" Text="{Binding Content}" Margin="8 0 0 0" VerticalAlignment="Bottom" />
                    </StackPanel>
                </DataTemplate>
            </ContentControl.ContentTemplate>
        </ContentControl>
        <TextBlock Grid.Row="9" Grid.Column="1" Grid.ColumnSpan="2" Style="{StaticResource MaterialDesignSubheadingTextBlock}"
                   Margin="0 16 0 0">DataTemplateSelector Test</TextBlock>
        <ContentControl Grid.Row="10" Grid.Column="1" Grid.ColumnSpan="4" 
                        Content="{Binding DemoItem}"
                        Margin="0 12 0 0">
            <ContentControl.ContentTemplateSelector>
                <domain1:SimpleDataTemplateSelector>
                    <domain1:SimpleDataTemplateSelector.FixedTemplate>
                        <DataTemplate DataType="domain:DemoItem">
                            <StackPanel Orientation="Horizontal">
                                <TextBox Style="{StaticResource MaterialDesignFloatingHintTextBox}" materialDesign:HintAssist.Hint="Name" Text="{Binding Name}" Margin="0 0 0 0" VerticalAlignment="Bottom" />
                                <TextBox Style="{StaticResource MaterialDesignFloatingHintTextBox}" materialDesign:HintAssist.Hint="Content" Text="{Binding Content}" Margin="8 0 0 0" VerticalAlignment="Bottom" />
                                <TextBox materialDesign:HintAssist.Hint="Name" Text="{Binding Name}" Margin="8 0 0 0" VerticalAlignment="Bottom" />
                                <TextBox materialDesign:HintAssist.Hint="Content" Text="{Binding Content}" Margin="8 0 0 0" VerticalAlignment="Bottom" />
                            </StackPanel>
                        </DataTemplate>
                    </domain1:SimpleDataTemplateSelector.FixedTemplate>
                </domain1:SimpleDataTemplateSelector>
            </ContentControl.ContentTemplateSelector>
        </ContentControl>
        <TextBlock Grid.Row="7" Grid.Column="4" Style="{StaticResource MaterialDesignSubheadingTextBlock}"
                   Margin="0 48 0 0">Tight Space Validation</TextBlock>
        <TextBox Grid.Row="8" Grid.Column="4" Width="20"
                 materialDesign:ValidationAssist.UsePopup="True"
                 HorizontalAlignment="Left"
                 ToolTip="Use a popup which can escape the bounds of the control where space is limited">
            <TextBox.Text>
                <Binding Path="Name" UpdateSourceTrigger="PropertyChanged">
                    <Binding.ValidationRules>
                        <domain1:NotEmptyValidationRule ValidatesOnTargetUpdated="True" />
                    </Binding.ValidationRules>
                </Binding>
            </TextBox.Text>
        </TextBox>
        <CheckBox Grid.Row="9" Grid.Column="4"
                  x:Name="DisplaySelectedItemCheckBox"
                  Margin="0 8 0 0">Display Selected Item In Drop Down</CheckBox>
        <ComboBox Grid.Row="10" Grid.Column="4" 
                  materialDesign:ComboBoxAssist.ShowSelectedItem="{Binding ElementName=DisplaySelectedItemCheckBox, Path=IsChecked}"
                  Margin="0 8 0 8" HorizontalAlignment="Left">
            <ComboBoxItem IsSelected="True">Apple</ComboBoxItem>
            <ComboBoxItem>Banana</ComboBoxItem>
            <ComboBoxItem>Pear</ComboBoxItem>
            <ComboBoxItem>Orange</ComboBoxItem>
        </ComboBox>

    </Grid>
</UserControl><|MERGE_RESOLUTION|>--- conflicted
+++ resolved
@@ -203,24 +203,13 @@
                      Style="{StaticResource MaterialDesignFloatingHintPasswordBox}" />
 
         <TextBox Grid.Row="6" Grid.Column="3"
-<<<<<<< HEAD
-                   materialDesign:HintAssist.Hint="Large Font Size"
-                   materialDesign:HintAssist.FloatingScale="0.50"                   
-                   Text="Some Text"
-                   Style="{StaticResource MaterialDesignFloatingHintTextBox}"
-                   FontSize="24"/>
-        
-        
-=======
                  materialDesign:HintAssist.Hint="Large Font"
                  materialDesign:TextFieldAssist.TextBoxViewMargin="1 0 1 0"
-                 materialDesign:HintAssist.FloatingScale="0.54"
-                 materialDesign:HintAssist.FloatingOffset="1,-54"
+                 materialDesign:HintAssist.FloatingScale="0.50"                 
                  Text="Some Text"
                  Style="{StaticResource MaterialDesignFloatingHintTextBox}"
                  FontSize="24"/>
-
->>>>>>> eda71e1d
+                          
         <TextBlock Grid.Row="7" Grid.Column="1" Style="{StaticResource MaterialDesignSubheadingTextBlock}"
                    Margin="0 48 0 0">DataTemplate Test</TextBlock>
         <ContentControl Grid.Row="8" Grid.Column="1" Grid.ColumnSpan="4"
