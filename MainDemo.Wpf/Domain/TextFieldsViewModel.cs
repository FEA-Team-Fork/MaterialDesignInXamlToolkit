--- conflicted
+++ resolved
@@ -22,12 +22,8 @@
         {
             _longListToTestComboVirtualization = new List<int>(Enumerable.Range(0, 1000));
 
-<<<<<<< HEAD
-            SelectedValueOne = _longListToTestComboVirtualization.Skip(2).First();
-=======
             SelectedValueOne = LongListToTestComboVirtualization.Skip(2).First();
             SelectedTextTwo = null;
->>>>>>> d238ea05
         }
 
         public string Name
@@ -69,5 +65,10 @@
         {
             PropertyChanged?.Invoke(this, new PropertyChangedEventArgs(propertyName));
         }
+
+        private Action<PropertyChangedEventArgs> RaisePropertyChanged()
+        {
+            return args => PropertyChanged?.Invoke(this, args);
+        }
     }
 }
