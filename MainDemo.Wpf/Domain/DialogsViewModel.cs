﻿using System;
using System.ComponentModel;
using System.Runtime.CompilerServices;
<<<<<<< HEAD
using System.Text;
using System.Threading;
=======
>>>>>>> d238ea05
using System.Threading.Tasks;
using System.Windows.Input;
using MaterialDesignColors.WpfExample.Domain;
using MaterialDesignThemes.Wpf;

namespace MaterialDesignDemo.Domain
{
    public class DialogsViewModel : INotifyPropertyChanged
    {
        public DialogsViewModel()
        {
            //Sample 4
            OpenSample4DialogCommand = new AnotherCommandImplementation(OpenSample4Dialog);
            AcceptSample4DialogCommand = new AnotherCommandImplementation(AcceptSample4Dialog);
            CancelSample4DialogCommand = new AnotherCommandImplementation(CancelSample4Dialog);
        }

        #region SAMPLE 3

        public ICommand RunDialogCommand => new AnotherCommandImplementation(ExecuteRunDialog);

        public ICommand RunExtendedDialogCommand => new AnotherCommandImplementation(ExecuteRunExtendedDialog);

        private void ExecuteRunDialog(object o)
        {
            //let's set up a little MVVM, cos that's what the cool kids are doing:
            var view = new SampleDialog
            {
                DataContext = new SampleDialogViewModel()
            };
            
            //show the dialog
            var result = DialogHost.Show(view, "RootDialog", ClosingEventHandler);

            //check the result...
            Console.WriteLine("Dialog was closed, the CommandParameter used to close it was: " + (result ?? "NULL"));
        }

        private void ClosingEventHandler(object sender, DialogClosingEventArgs eventArgs)
        {
            Console.WriteLine("You can intercept the closing event, and cancel here.");
        }

        private void ExecuteRunExtendedDialog(object o)
        {
            //let's set up a little MVVM, cos that's what the cool kids are doing:
            var view = new SampleDialog
            {
                DataContext = new SampleDialogViewModel()
            };

            //show the dialog
            var result = DialogHost.Show(view, "RootDialog", ExtendedOpenedEventHandler, ExtendedClosingEventHandler);

            //check the result...
            Console.WriteLine("Dialog was closed, the CommandParameter used to close it was: " + (result ?? "NULL"));
        }

        private void ExtendedOpenedEventHandler(object sender, DialogOpenedEventArgs eventargs)
        {
            Console.WriteLine("You could intercept the open and affect the dialog using eventArgs.Session.");
        }

        private void ExtendedClosingEventHandler(object sender, DialogClosingEventArgs eventArgs)
        {
            if ((bool)eventArgs.Parameter == false) return;

            //OK, lets cancel the close...
            eventArgs.Cancel();

            //...now, lets update the "session" with some new content!
            eventArgs.Session.UpdateContent(new SampleProgressDialog());
            //note, you can also grab the session when the dialog opens via the DialogOpenedEventHandler

            //lets run a fake operation for 3 seconds then close this baby.
            Task.Factory.StartNew(() => Thread.Sleep(3000))
                .ContinueWith(t => eventArgs.Session.Close(false), TaskScheduler.FromCurrentSynchronizationContext());
        }

        #endregion

        #region SAMPLE 4

        //pretty much ignore all the stuff provided, and manage everything via custom commands and a binding for .IsOpen
        public ICommand OpenSample4DialogCommand { get; }
        public ICommand AcceptSample4DialogCommand { get; }
        public ICommand CancelSample4DialogCommand { get; }

        private bool _isSample4DialogOpen;
        private object _sample4Content;

        public bool IsSample4DialogOpen
        {
            get { return _isSample4DialogOpen; }
            set
            {
                if (_isSample4DialogOpen == value) return;
                _isSample4DialogOpen = value;
                OnPropertyChanged("IsSample4DialogOpen");
            }
        }

        public object Sample4Content
        {
            get { return _sample4Content; }
            set
            {
                if (_sample4Content == value) return;
                _sample4Content = value;
                OnPropertyChanged("Sample4Content");
            }
        }

        private void OpenSample4Dialog(object obj)
        {
            Sample4Content = new Sample4Dialog();
            IsSample4DialogOpen = true;
        }

        private void CancelSample4Dialog(object obj)
        {
            IsSample4DialogOpen = false;
        }

        private void AcceptSample4Dialog(object obj)
        {
            //pretend to do something for 3 seconds, then close
            Sample4Content = new SampleProgressDialog();
            Task.Factory.StartNew(() => Thread.Sleep(3000))
                .ContinueWith(t => IsSample4DialogOpen = false,
                    TaskScheduler.FromCurrentSynchronizationContext());
        }

        #endregion

        public event PropertyChangedEventHandler PropertyChanged;

        protected virtual void OnPropertyChanged(string propertyName = null)
        {
            PropertyChanged?.Invoke(this, new PropertyChangedEventArgs(propertyName));
        }
    }
}<|MERGE_RESOLUTION|>--- conflicted
+++ resolved
@@ -1,11 +1,7 @@
 ﻿using System;
 using System.ComponentModel;
 using System.Runtime.CompilerServices;
-<<<<<<< HEAD
-using System.Text;
 using System.Threading;
-=======
->>>>>>> d238ea05
 using System.Threading.Tasks;
 using System.Windows.Input;
 using MaterialDesignColors.WpfExample.Domain;
@@ -29,7 +25,7 @@
 
         public ICommand RunExtendedDialogCommand => new AnotherCommandImplementation(ExecuteRunExtendedDialog);
 
-        private void ExecuteRunDialog(object o)
+        private async void ExecuteRunDialog(object o)
         {
             //let's set up a little MVVM, cos that's what the cool kids are doing:
             var view = new SampleDialog
@@ -38,7 +34,7 @@
             };
             
             //show the dialog
-            var result = DialogHost.Show(view, "RootDialog", ClosingEventHandler);
+            var result = await DialogHost.Show(view, "RootDialog", ClosingEventHandler);
 
             //check the result...
             Console.WriteLine("Dialog was closed, the CommandParameter used to close it was: " + (result ?? "NULL"));
@@ -49,7 +45,7 @@
             Console.WriteLine("You can intercept the closing event, and cancel here.");
         }
 
-        private void ExecuteRunExtendedDialog(object o)
+        private async void ExecuteRunExtendedDialog(object o)
         {
             //let's set up a little MVVM, cos that's what the cool kids are doing:
             var view = new SampleDialog
@@ -58,7 +54,7 @@
             };
 
             //show the dialog
-            var result = DialogHost.Show(view, "RootDialog", ExtendedOpenedEventHandler, ExtendedClosingEventHandler);
+            var result = await DialogHost.Show(view, "RootDialog", ExtendedOpenedEventHandler, ExtendedClosingEventHandler);
 
             //check the result...
             Console.WriteLine("Dialog was closed, the CommandParameter used to close it was: " + (result ?? "NULL"));
