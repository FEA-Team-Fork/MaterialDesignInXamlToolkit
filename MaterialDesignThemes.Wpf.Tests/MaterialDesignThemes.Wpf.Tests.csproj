﻿<?xml version="1.0" encoding="utf-8"?>
<Project ToolsVersion="14.0" DefaultTargets="Build" xmlns="http://schemas.microsoft.com/developer/msbuild/2003">
  <Import Project="..\packages\xunit.core\build\xunit.core.props" Condition="Exists('..\packages\xunit.core\build\xunit.core.props')" Label="Paket" />
  <Import Project="$(MSBuildExtensionsPath)\$(MSBuildToolsVersion)\Microsoft.Common.props" Condition="Exists('$(MSBuildExtensionsPath)\$(MSBuildToolsVersion)\Microsoft.Common.props')" />
  <PropertyGroup>
    <Configuration Condition=" '$(Configuration)' == '' ">Debug</Configuration>
    <Platform Condition=" '$(Platform)' == '' ">AnyCPU</Platform>
    <ProjectGuid>{A361C80E-F6CD-4C57-A96C-002DB159C1F4}</ProjectGuid>
    <OutputType>Library</OutputType>
    <AppDesignerFolder>Properties</AppDesignerFolder>
    <RootNamespace>MaterialDesignThemes.Wpf.Tests</RootNamespace>
    <AssemblyName>MaterialDesignThemes.Wpf.Tests</AssemblyName>
    <TargetFrameworkVersion>v4.5.2</TargetFrameworkVersion>
    <FileAlignment>512</FileAlignment>
  </PropertyGroup>
  <PropertyGroup Condition=" '$(Configuration)|$(Platform)' == 'Debug|AnyCPU' ">
    <DebugSymbols>true</DebugSymbols>
    <DebugType>full</DebugType>
    <Optimize>false</Optimize>
    <OutputPath>bin\Debug\</OutputPath>
    <DefineConstants>DEBUG;TRACE</DefineConstants>
    <ErrorReport>prompt</ErrorReport>
    <WarningLevel>4</WarningLevel>
  </PropertyGroup>
  <PropertyGroup Condition=" '$(Configuration)|$(Platform)' == 'Release|AnyCPU' ">
    <DebugType>pdbonly</DebugType>
    <Optimize>true</Optimize>
    <OutputPath>bin\Release\</OutputPath>
    <DefineConstants>TRACE</DefineConstants>
    <ErrorReport>prompt</ErrorReport>
    <WarningLevel>4</WarningLevel>
  </PropertyGroup>
  <ItemGroup>
    <Reference Include="System" />
    <Reference Include="System.Core" />
    <Reference Include="System.Xml.Linq" />
    <Reference Include="System.Data.DataSetExtensions" />
    <Reference Include="Microsoft.CSharp" />
    <Reference Include="System.Data" />
    <Reference Include="System.Net.Http" />
    <Reference Include="System.Xml" />
  </ItemGroup>
  <ItemGroup>
    <Compile Include="PaletteHelperFixture.cs" />
    <Compile Include="Properties\AssemblyInfo.cs" />
  </ItemGroup>
  <ItemGroup>
    <ProjectReference Include="..\MaterialDesignThemes.Wpf\MaterialDesignThemes.Wpf.csproj">
      <Project>{F079FB0A-A8ED-4216-B6A5-345756751A04}</Project>
      <Name>MaterialDesignThemes.Wpf</Name>
    </ProjectReference>
  </ItemGroup>
  <ItemGroup>
    <None Include="paket.references" />
  </ItemGroup>
  <Import Project="$(MSBuildToolsPath)\Microsoft.CSharp.targets" />
  <Choose>
    <When Condition="$(TargetFrameworkIdentifier) == '.NETFramework' And ($(TargetFrameworkVersion) == 'v4.5' Or $(TargetFrameworkVersion) == 'v4.5.2')">
      <PropertyGroup>
        <__paket__xunit_runner_visualstudio_props>net20\xunit.runner.visualstudio</__paket__xunit_runner_visualstudio_props>
      </PropertyGroup>
    </When>
  </Choose>
  <Import Project="..\packages\xunit.runner.visualstudio\build\$(__paket__xunit_runner_visualstudio_props).props" Condition="Exists('..\packages\xunit.runner.visualstudio\build\$(__paket__xunit_runner_visualstudio_props).props')" Label="Paket" />
  <!-- To modify your build process, add your task inside one of the targets below and uncomment it. 
       Other similar extension points exist, see Microsoft.Common.targets.
  <Target Name="BeforeBuild">
  </Target>
  <Target Name="AfterBuild">
  </Target>
  -->
  <Import Project="..\.paket\paket.targets" />
  <Choose>
    <When Condition="$(TargetFrameworkIdentifier) == '.NETFramework' And ($(TargetFrameworkVersion) == 'v4.5' Or $(TargetFrameworkVersion) == 'v4.5.2')">
      <ItemGroup>
        <Reference Include="System.Configuration">
          <Paket>True</Paket>
        </Reference>
        <Reference Include="Castle.Core">
          <HintPath>..\packages\Castle.Core\lib\net45\Castle.Core.dll</HintPath>
          <Private>True</Private>
          <Paket>True</Paket>
        </Reference>
      </ItemGroup>
    </When>
  </Choose>
  <Choose>
    <When Condition="$(TargetFrameworkIdentifier) == '.NETFramework' And ($(TargetFrameworkVersion) == 'v4.5' Or $(TargetFrameworkVersion) == 'v4.5.2')">
      <ItemGroup>
        <Reference Include="Moq">
          <HintPath>..\packages\Moq\lib\net45\Moq.dll</HintPath>
          <Private>True</Private>
          <Paket>True</Paket>
        </Reference>
      </ItemGroup>
    </When>
  </Choose>
  <Choose>
    <When Condition="$(TargetFrameworkIdentifier) == '.NETFramework' And ($(TargetFrameworkVersion) == 'v4.5' Or $(TargetFrameworkVersion) == 'v4.5.2')">
      <ItemGroup>
        <Reference Include="NSubstitute">
          <HintPath>..\packages\NSubstitute\lib\net45\NSubstitute.dll</HintPath>
          <Private>True</Private>
          <Paket>True</Paket>
        </Reference>
      </ItemGroup>
    </When>
  </Choose>
  <Choose>
    <When Condition="$(TargetFrameworkIdentifier) == '.NETFramework' And ($(TargetFrameworkVersion) == 'v4.5' Or $(TargetFrameworkVersion) == 'v4.5.2')">
      <ItemGroup>
        <Reference Include="Rhino.Mocks">
          <HintPath>..\packages\RhinoMocks\lib\net\Rhino.Mocks.dll</HintPath>
          <Private>True</Private>
          <Paket>True</Paket>
        </Reference>
      </ItemGroup>
    </When>
  </Choose>
  <Choose>
    <When Condition="$(TargetFrameworkIdentifier) == '.NETFramework' And $(TargetFrameworkVersion) == 'v4.5'">
      <ItemGroup>
        <Reference Include="Shouldly">
          <HintPath>..\packages\Shouldly\lib\net40\Shouldly.dll</HintPath>
          <Private>True</Private>
          <Paket>True</Paket>
        </Reference>
      </ItemGroup>
    </When>
    <When Condition="$(TargetFrameworkIdentifier) == '.NETFramework' And $(TargetFrameworkVersion) == 'v4.5.2'">
      <ItemGroup>
        <Reference Include="Shouldly">
          <HintPath>..\packages\Shouldly\lib\net451\Shouldly.dll</HintPath>
          <Private>True</Private>
          <Paket>True</Paket>
        </Reference>
      </ItemGroup>
    </When>
  </Choose>
  <Choose>
    <When Condition="$(TargetFrameworkIdentifier) == '.NETFramework' And ($(TargetFrameworkVersion) == 'v4.5' Or $(TargetFrameworkVersion) == 'v4.5.2')">
      <ItemGroup>
<<<<<<< HEAD
        <Reference Include="System.ComponentModel.Composition">
=======
        <Reference Include="System.Runtime.CompilerServices.Unsafe">
          <HintPath>..\packages\System.Runtime.CompilerServices.Unsafe\lib\netstandard1.0\System.Runtime.CompilerServices.Unsafe.dll</HintPath>
          <Private>True</Private>
>>>>>>> b787bc13
          <Paket>True</Paket>
        </Reference>
      </ItemGroup>
    </When>
  </Choose>
  <Choose>
<<<<<<< HEAD
    <When Condition="$(TargetFrameworkIdentifier) == '.NETFramework' And ($(TargetFrameworkVersion) == 'v4.5' Or $(TargetFrameworkVersion) == 'v4.5.2')">
=======
    <When Condition="$(TargetFrameworkIdentifier) == '.NETFramework' And $(TargetFrameworkVersion) == 'v4.5'">
>>>>>>> b787bc13
      <ItemGroup>
        <Reference Include="System.Runtime.InteropServices.RuntimeInformation">
          <HintPath>..\packages\System.Runtime.InteropServices.RuntimeInformation\lib\net45\System.Runtime.InteropServices.RuntimeInformation.dll</HintPath>
          <Private>True</Private>
          <Paket>True</Paket>
        </Reference>
      </ItemGroup>
    </When>
  </Choose>
  <Choose>
    <When Condition="$(TargetFrameworkIdentifier) == '.NETFramework' And ($(TargetFrameworkVersion) == 'v4.5' Or $(TargetFrameworkVersion) == 'v4.5.2')">
      <ItemGroup>
        <Reference Include="System.Threading.Tasks.Extensions">
          <HintPath>..\packages\System.Threading.Tasks.Extensions\lib\netstandard1.0\System.Threading.Tasks.Extensions.dll</HintPath>
          <Private>True</Private>
          <Paket>True</Paket>
        </Reference>
      </ItemGroup>
    </When>
  </Choose>
  <Choose>
    <When Condition="$(TargetFrameworkIdentifier) == '.NETFramework' And ($(TargetFrameworkVersion) == 'v4.5' Or $(TargetFrameworkVersion) == 'v4.5.2')">
      <ItemGroup>
        <Reference Include="System.ValueTuple">
          <HintPath>..\packages\System.ValueTuple\lib\netstandard1.0\System.ValueTuple.dll</HintPath>
          <Private>True</Private>
          <Paket>True</Paket>
        </Reference>
      </ItemGroup>
    </When>
  </Choose>
  <Choose>
    <When Condition="$(TargetFrameworkIdentifier) == '.NETFramework' And ($(TargetFrameworkVersion) == 'v4.5' Or $(TargetFrameworkVersion) == 'v4.5.2')">
      <ItemGroup>
        <Reference Include="xunit.abstractions">
          <HintPath>..\packages\xunit.abstractions\lib\net35\xunit.abstractions.dll</HintPath>
          <Private>True</Private>
          <Paket>True</Paket>
        </Reference>
      </ItemGroup>
    </When>
  </Choose>
  <ItemGroup>
    <Analyzer Include="..\packages\xunit.analyzers\analyzers\dotnet\cs\xunit.analyzers.dll">
      <Paket>True</Paket>
    </Analyzer>
  </ItemGroup>
  <Choose>
    <When Condition="$(TargetFrameworkIdentifier) == '.NETFramework' And ($(TargetFrameworkVersion) == 'v4.5' Or $(TargetFrameworkVersion) == 'v4.5.2')">
      <ItemGroup>
        <Reference Include="xunit.assert">
          <HintPath>..\packages\xunit.assert\lib\netstandard1.1\xunit.assert.dll</HintPath>
          <Private>True</Private>
          <Paket>True</Paket>
        </Reference>
      </ItemGroup>
    </When>
  </Choose>
  <Choose>
    <When Condition="$(TargetFrameworkIdentifier) == '.NETFramework' And $(TargetFrameworkVersion) == 'v4.5.2'">
      <ItemGroup>
        <Reference Include="xunit.core">
          <HintPath>..\packages\xunit.extensibility.core\lib\net452\xunit.core.dll</HintPath>
          <Private>True</Private>
          <Paket>True</Paket>
        </Reference>
      </ItemGroup>
    </When>
    <When Condition="$(TargetFrameworkIdentifier) == '.NETFramework' And $(TargetFrameworkVersion) == 'v4.5'">
      <ItemGroup>
        <Reference Include="xunit.core">
          <HintPath>..\packages\xunit.extensibility.core\lib\netstandard1.1\xunit.core.dll</HintPath>
          <Private>True</Private>
          <Paket>True</Paket>
        </Reference>
      </ItemGroup>
    </When>
  </Choose>
  <Choose>
    <When Condition="$(TargetFrameworkIdentifier) == '.NETFramework' And $(TargetFrameworkVersion) == 'v4.5.2'">
      <ItemGroup>
        <Reference Include="xunit.execution.desktop">
          <HintPath>..\packages\xunit.extensibility.execution\lib\net452\xunit.execution.desktop.dll</HintPath>
          <Private>True</Private>
          <Paket>True</Paket>
        </Reference>
      </ItemGroup>
    </When>
    <When Condition="$(TargetFrameworkIdentifier) == '.NETFramework' And $(TargetFrameworkVersion) == 'v4.5'">
      <ItemGroup>
        <Reference Include="xunit.execution.dotnet">
          <HintPath>..\packages\xunit.extensibility.execution\lib\netstandard1.1\xunit.execution.dotnet.dll</HintPath>
          <Private>True</Private>
          <Paket>True</Paket>
        </Reference>
      </ItemGroup>
    </When>
  </Choose>
  <Import Project="..\packages\xunit.core\build\xunit.core.targets" Condition="Exists('..\packages\xunit.core\build\xunit.core.targets')" Label="Paket" />
</Project><|MERGE_RESOLUTION|>--- conflicted
+++ resolved
@@ -140,24 +140,16 @@
   <Choose>
     <When Condition="$(TargetFrameworkIdentifier) == '.NETFramework' And ($(TargetFrameworkVersion) == 'v4.5' Or $(TargetFrameworkVersion) == 'v4.5.2')">
       <ItemGroup>
-<<<<<<< HEAD
-        <Reference Include="System.ComponentModel.Composition">
-=======
         <Reference Include="System.Runtime.CompilerServices.Unsafe">
           <HintPath>..\packages\System.Runtime.CompilerServices.Unsafe\lib\netstandard1.0\System.Runtime.CompilerServices.Unsafe.dll</HintPath>
           <Private>True</Private>
->>>>>>> b787bc13
-          <Paket>True</Paket>
-        </Reference>
-      </ItemGroup>
-    </When>
-  </Choose>
-  <Choose>
-<<<<<<< HEAD
-    <When Condition="$(TargetFrameworkIdentifier) == '.NETFramework' And ($(TargetFrameworkVersion) == 'v4.5' Or $(TargetFrameworkVersion) == 'v4.5.2')">
-=======
-    <When Condition="$(TargetFrameworkIdentifier) == '.NETFramework' And $(TargetFrameworkVersion) == 'v4.5'">
->>>>>>> b787bc13
+          <Paket>True</Paket>
+        </Reference>
+      </ItemGroup>
+    </When>
+  </Choose>
+  <Choose>
+    <When Condition="$(TargetFrameworkIdentifier) == '.NETFramework' And $(TargetFrameworkVersion) == 'v4.5'">
       <ItemGroup>
         <Reference Include="System.Runtime.InteropServices.RuntimeInformation">
           <HintPath>..\packages\System.Runtime.InteropServices.RuntimeInformation\lib\net45\System.Runtime.InteropServices.RuntimeInformation.dll</HintPath>
