﻿using System.Windows;
using System.Windows.Controls;

namespace MaterialDesignThemes.Wpf
{
    public static class PasswordFieldAssist
    {
        private static readonly DependencyPropertyKey IsNullOrEmptyPropertyKey = DependencyProperty.RegisterAttachedReadOnly("IsNullOrEmpty", typeof(bool), typeof(PasswordFieldAssist), new PropertyMetadata(true));
        private static readonly DependencyProperty IsNullOrEmptyProperty = IsNullOrEmptyPropertyKey.DependencyProperty;

        public static readonly DependencyProperty ManagedProperty = DependencyProperty.RegisterAttached(
            "Managed", typeof(PasswordBox), typeof(PasswordFieldAssist), new PropertyMetadata(default(PasswordBox), ManagedPropertyChangedCallback));

        private static void ManagedPropertyChangedCallback(DependencyObject dependencyObject, DependencyPropertyChangedEventArgs dependencyPropertyChangedEventArgs)
        {
            var passwordBox = dependencyPropertyChangedEventArgs.OldValue as PasswordBox;
            if (passwordBox != null)
            {
                passwordBox.PasswordChanged -= PasswordBoxOnPasswordChanged;
                passwordBox.Loaded -= PasswordBoxOnPasswordChanged;
            }

            passwordBox = dependencyPropertyChangedEventArgs.NewValue as PasswordBox;
            if (passwordBox != null)
            {
                passwordBox.PasswordChanged += PasswordBoxOnPasswordChanged;
<<<<<<< HEAD
                // call listener immediately, maybe passwordbox was not empty
                PasswordBoxOnPasswordChanged(passwordBox, new RoutedEventArgs());
=======
                passwordBox.Loaded += PasswordBoxOnPasswordChanged;
>>>>>>> ac694e11
            }
        }

        private static void PasswordBoxOnPasswordChanged(object sender, RoutedEventArgs routedEventArgs)
        {
            var passwordBox = (PasswordBox)sender;
            ConfigureHint(passwordBox);

            var frameworkElement = (FrameworkElement)sender;
            if (frameworkElement == null)
                return;

            var state = string.IsNullOrEmpty((passwordBox.Password ?? ""))
                ? "MaterialDesignStateTextEmpty"
                : "MaterialDesignStateTextNotEmpty";

            if (frameworkElement.IsLoaded)
            {
                VisualStateManager.GoToState(frameworkElement, state, true);
            }
            else
            {
                frameworkElement.Loaded += (s, args) => VisualStateManager.GoToState(frameworkElement, state, false);
            }
            SetIsNullOrEmpty(frameworkElement, string.IsNullOrEmpty((passwordBox.Password ?? "")));
        }

        private static void ConfigureHint(PasswordBox passwordBox)
        {
            passwordBox.SetValue(HintVisibilityProperty, passwordBox.SecurePassword.Length == 0 ? Visibility.Visible : Visibility.Hidden);
        }

        public static readonly DependencyProperty HintVisibilityProperty = DependencyProperty.RegisterAttached(
            "HintVisibility", typeof(Visibility), typeof(PasswordFieldAssist), new PropertyMetadata(default(Visibility)));

        public static void SetHintVisibility(DependencyObject element, Visibility value)
        {
            element.SetValue(HintVisibilityProperty, value);
        }

        public static Visibility GetHintVisibility(DependencyObject element)
        {
            return (Visibility)element.GetValue(HintVisibilityProperty);
        }

        public static void SetManaged(DependencyObject element, PasswordBox value)
        {
            element.SetValue(ManagedProperty, value);
        }

        public static PasswordBox GetManaged(DependencyObject element)
        {
            return (PasswordBox)element.GetValue(ManagedProperty);
        }

        private static void SetIsNullOrEmpty(DependencyObject element, bool value)
        {
            element.SetValue(IsNullOrEmptyPropertyKey, value);
        }

        public static bool GetIsNullOrEmpty(DependencyObject element)
        {
            return (bool)element.GetValue(IsNullOrEmptyProperty);
        }
    }
    
}<|MERGE_RESOLUTION|>--- conflicted
+++ resolved
@@ -24,12 +24,7 @@
             if (passwordBox != null)
             {
                 passwordBox.PasswordChanged += PasswordBoxOnPasswordChanged;
-<<<<<<< HEAD
-                // call listener immediately, maybe passwordbox was not empty
-                PasswordBoxOnPasswordChanged(passwordBox, new RoutedEventArgs());
-=======
                 passwordBox.Loaded += PasswordBoxOnPasswordChanged;
->>>>>>> ac694e11
             }
         }
 
@@ -62,34 +57,57 @@
             passwordBox.SetValue(HintVisibilityProperty, passwordBox.SecurePassword.Length == 0 ? Visibility.Visible : Visibility.Hidden);
         }
 
+        /// <summary>
+        /// Framework use only.
+        /// </summary>
         public static readonly DependencyProperty HintVisibilityProperty = DependencyProperty.RegisterAttached(
             "HintVisibility", typeof(Visibility), typeof(PasswordFieldAssist), new PropertyMetadata(default(Visibility)));
 
+        /// <summary>
+        /// Framework use only.
+        /// </summary>
         public static void SetHintVisibility(DependencyObject element, Visibility value)
         {
             element.SetValue(HintVisibilityProperty, value);
         }
 
+        /// <summary>
+        /// Framework use only.
+        /// </summary>
         public static Visibility GetHintVisibility(DependencyObject element)
         {
             return (Visibility)element.GetValue(HintVisibilityProperty);
         }
 
+        /// <summary>
+        /// Framework use only.
+        /// </summary>
+        /// <param name="element"></param>
+        /// <param name="value"></param>
         public static void SetManaged(DependencyObject element, PasswordBox value)
         {
             element.SetValue(ManagedProperty, value);
         }
 
+        /// <summary>
+        /// Framework use only.
+        /// </summary>
         public static PasswordBox GetManaged(DependencyObject element)
         {
             return (PasswordBox)element.GetValue(ManagedProperty);
         }
 
+        /// <summary>
+        /// Framework use only.
+        /// </summary>
         private static void SetIsNullOrEmpty(DependencyObject element, bool value)
         {
             element.SetValue(IsNullOrEmptyPropertyKey, value);
         }
 
+        /// <summary>
+        /// Framework use only.
+        /// </summary>
         public static bool GetIsNullOrEmpty(DependencyObject element)
         {
             return (bool)element.GetValue(IsNullOrEmptyProperty);
