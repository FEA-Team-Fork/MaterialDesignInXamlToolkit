﻿<?xml version="1.0" encoding="utf-8"?>
<Project ToolsVersion="12.0" DefaultTargets="Build" xmlns="http://schemas.microsoft.com/developer/msbuild/2003">
  <Import Project="$(MSBuildExtensionsPath)\$(MSBuildToolsVersion)\Microsoft.Common.props" Condition="Exists('$(MSBuildExtensionsPath)\$(MSBuildToolsVersion)\Microsoft.Common.props')" />
  <PropertyGroup>
    <Configuration Condition=" '$(Configuration)' == '' ">Debug</Configuration>
    <Platform Condition=" '$(Platform)' == '' ">AnyCPU</Platform>
    <ProjectGuid>{F079FB0A-A8ED-4216-B6A5-345756751A04}</ProjectGuid>
    <OutputType>library</OutputType>
    <AppDesignerFolder>Properties</AppDesignerFolder>
    <RootNamespace>MaterialDesignThemes.Wpf</RootNamespace>
    <AssemblyName>MaterialDesignThemes.Wpf</AssemblyName>
    <TargetFrameworkVersion>v4.5</TargetFrameworkVersion>
    <FileAlignment>512</FileAlignment>
    <ProjectTypeGuids>{60dc8134-eba5-43b8-bcc9-bb4bc16c2548};{FAE04EC0-301F-11D3-BF4B-00C04F79EFBC}</ProjectTypeGuids>
    <WarningLevel>4</WarningLevel>
  </PropertyGroup>
  <PropertyGroup Condition=" '$(Configuration)|$(Platform)' == 'Debug|AnyCPU' ">
    <DebugSymbols>true</DebugSymbols>
    <DebugType>full</DebugType>
    <Optimize>false</Optimize>
    <OutputPath>bin\Debug\</OutputPath>
    <DefineConstants>DEBUG;TRACE</DefineConstants>
    <ErrorReport>prompt</ErrorReport>
    <WarningLevel>4</WarningLevel>
    <DocumentationFile>bin\Debug\MaterialDesignThemes.Wpf.XML</DocumentationFile>
    <NoWarn>CS1591;CS1574</NoWarn>
  </PropertyGroup>
  <PropertyGroup Condition=" '$(Configuration)|$(Platform)' == 'Release|AnyCPU' ">
    <DebugType>pdbonly</DebugType>
    <Optimize>true</Optimize>
    <OutputPath>bin\Release\</OutputPath>
    <DefineConstants>TRACE</DefineConstants>
    <ErrorReport>prompt</ErrorReport>
    <WarningLevel>4</WarningLevel>
    <DocumentationFile>bin\Release\MaterialDesignThemes.Wpf.XML</DocumentationFile>
    <NoWarn>CS1591;CS1574</NoWarn>
  </PropertyGroup>
  <PropertyGroup Condition="'$(Configuration)|$(Platform)' == 'AppVeyor|AnyCPU'">
    <OutputPath>bin\AppVeyor\</OutputPath>
    <DefineConstants>TRACE</DefineConstants>
    <Optimize>true</Optimize>
    <DebugType>pdbonly</DebugType>
    <PlatformTarget>AnyCPU</PlatformTarget>
    <ErrorReport>prompt</ErrorReport>
    <CodeAnalysisRuleSet>MinimumRecommendedRules.ruleset</CodeAnalysisRuleSet>
    <DocumentationFile>bin\AppVeyor\MaterialDesignThemes.Wpf.XML</DocumentationFile>
    <NoWarn>CS1591;CS1574</NoWarn>
  </PropertyGroup>
  <ItemGroup>
    <Compile Include="..\paket-files\ControlzEx\ControlzEx\src\ControlzEx\BadgedEx.cs">
      <Paket>True</Paket>
      <Link>ControlzEx/BadgedEx.cs</Link>
    </Compile>
    <Compile Include="..\paket-files\ControlzEx\ControlzEx\src\ControlzEx\PackIconBase.cs">
      <Paket>True</Paket>
      <Link>ControlzEx/PackIconBase.cs</Link>
    </Compile>
    <Compile Include="..\paket-files\ControlzEx\ControlzEx\src\ControlzEx\PopupEx.cs">
      <Paket>True</Paket>
      <Link>ControlzEx/PopupEx.cs</Link>
    </Compile>
    <Reference Include="System" />
    <Reference Include="System.Data" />
    <Reference Include="System.Xml" />
    <Reference Include="Microsoft.CSharp" />
    <Reference Include="System.Core" />
    <Reference Include="System.Xml.Linq" />
    <Reference Include="System.Data.DataSetExtensions" />
    <Reference Include="System.Xaml">
      <RequiredTargetFramework>4.0</RequiredTargetFramework>
    </Reference>
    <Reference Include="WindowsBase" />
    <Reference Include="PresentationCore" />
    <Reference Include="PresentationFramework" />
  </ItemGroup>
  <ItemGroup>
    <Page Include="Themes\Generic.xaml">
      <Generator>MSBuild:Compile</Generator>
      <SubType>Designer</SubType>
    </Page>
    <Page Include="Themes\MaterialDesignTheme.Badged.xaml">
      <SubType>Designer</SubType>
      <Generator>MSBuild:Compile</Generator>
    </Page>
    <Page Include="Themes\MaterialDesignTheme.Calendar.xaml">
      <SubType>Designer</SubType>
      <Generator>MSBuild:Compile</Generator>
    </Page>
    <Page Include="Themes\MaterialDesignTheme.Card.xaml">
      <SubType>Designer</SubType>
      <Generator>MSBuild:Compile</Generator>
    </Page>
    <Page Include="Themes\MaterialDesignTheme.Chip.xaml">
      <SubType>Designer</SubType>
      <Generator>MSBuild:Compile</Generator>
    </Page>
    <Page Include="Themes\MaterialDesignTheme.Clock.xaml">
      <SubType>Designer</SubType>
      <Generator>MSBuild:Compile</Generator>
    </Page>
    <Page Include="Themes\MaterialDesignTheme.ComboBox.xaml">
      <SubType>Designer</SubType>
      <Generator>MSBuild:Compile</Generator>
    </Page>
    <Page Include="Themes\MaterialDesignTheme.DataGrid.ComboBox.xaml">
      <SubType>Designer</SubType>
      <Generator>MSBuild:Compile</Generator>
    </Page>
    <Page Include="Themes\MaterialDesignTheme.DataGrid.xaml">
      <SubType>Designer</SubType>
      <Generator>MSBuild:Compile</Generator>
    </Page>
    <Page Include="Themes\MaterialDesignTheme.DatePicker.xaml">
      <SubType>Designer</SubType>
      <Generator>MSBuild:Compile</Generator>
    </Page>
    <Page Include="Themes\MaterialDesignTheme.Expander.xaml">
      <SubType>Designer</SubType>
      <Generator>MSBuild:Compile</Generator>
    </Page>
    <Page Include="Themes\MaterialDesignTheme.Flipper.xaml">
      <SubType>Designer</SubType>
      <Generator>MSBuild:Compile</Generator>
    </Page>
    <Page Include="Themes\MaterialDesignTheme.GridSplitter.xaml">
      <SubType>Designer</SubType>
      <Generator>MSBuild:Compile</Generator>
    </Page>
    <Page Include="Themes\MaterialDesignTheme.GroupBox.xaml">
      <Generator>MSBuild:Compile</Generator>
      <SubType>Designer</SubType>
    </Page>
    <Page Include="Themes\MaterialDesignTheme.Label.xaml">
      <SubType>Designer</SubType>
      <Generator>MSBuild:Compile</Generator>
    </Page>
    <Page Include="Themes\MaterialDesignTheme.ListView.xaml">
      <SubType>Designer</SubType>
      <Generator>MSBuild:Compile</Generator>
    </Page>
    <Page Include="Themes\MaterialDesignTheme.Menu.xaml">
      <SubType>Designer</SubType>
      <Generator>MSBuild:Compile</Generator>
    </Page>
    <Page Include="Themes\MaterialDesignTheme.PasswordBox.xaml">
      <SubType>Designer</SubType>
      <Generator>MSBuild:Compile</Generator>
    </Page>
    <Page Include="Themes\MaterialDesignTheme.PopupBox.xaml">
      <SubType>Designer</SubType>
      <Generator>MSBuild:Compile</Generator>
    </Page>
    <Page Include="Themes\MaterialDesignTheme.ProgressBar.xaml">
      <SubType>Designer</SubType>
      <Generator>MSBuild:Compile</Generator>
    </Page>
    <Page Include="Themes\MaterialDesignTheme.RatingBar.xaml">
      <SubType>Designer</SubType>
      <Generator>MSBuild:Compile</Generator>
    </Page>
    <Page Include="Themes\MaterialDesignTheme.ScrollBar.xaml">
      <SubType>Designer</SubType>
      <Generator>MSBuild:Compile</Generator>
    </Page>
    <Page Include="Themes\MaterialDesignTheme.ScrollViewer.xaml">
      <SubType>Designer</SubType>
      <Generator>MSBuild:Compile</Generator>
    </Page>
    <Page Include="Themes\MaterialDesignTheme.Shadows.xaml">
      <SubType>Designer</SubType>
      <Generator>MSBuild:Compile</Generator>
    </Page>
    <Page Include="Themes\MaterialDesignTheme.Slider.xaml">
      <SubType>Designer</SubType>
      <Generator>MSBuild:Compile</Generator>
    </Page>
    <Page Include="Themes\MaterialDesignTheme.Hyperlink.xaml">
      <Generator>MSBuild:Compile</Generator>
      <SubType>Designer</SubType>
    </Page>
    <Page Include="Themes\MaterialDesignTheme.SmartHint.xaml">
      <SubType>Designer</SubType>
      <Generator>MSBuild:Compile</Generator>
    </Page>
    <Page Include="Themes\MaterialDesignTheme.TextBox.xaml">
      <SubType>Designer</SubType>
      <Generator>MSBuild:Compile</Generator>
    </Page>
    <Page Include="Themes\MaterialDesignTheme.Defaults.xaml">
      <SubType>Designer</SubType>
      <Generator>MSBuild:Compile</Generator>
    </Page>
    <Page Include="Themes\MaterialDesignTheme.Button.xaml">
      <SubType>Designer</SubType>
      <Generator>MSBuild:Compile</Generator>
    </Page>
    <Page Include="Themes\MaterialDesignTheme.Dark.xaml">
      <SubType>Designer</SubType>
      <Generator>MSBuild:Compile</Generator>
    </Page>
    <Page Include="Themes\MaterialDesignTheme.Light.xaml">
      <SubType>Designer</SubType>
      <Generator>MSBuild:Compile</Generator>
    </Page>
    <Page Include="Themes\MaterialDesignTheme.RadioButton.xaml">
      <SubType>Designer</SubType>
      <Generator>MSBuild:Compile</Generator>
    </Page>
    <Page Include="Themes\MaterialDesignTheme.TimePicker.xaml">
      <SubType>Designer</SubType>
      <Generator>MSBuild:Compile</Generator>
    </Page>
    <Page Include="Themes\MaterialDesignTheme.ToggleButton.xaml">
      <Generator>MSBuild:Compile</Generator>
      <SubType>Designer</SubType>
    </Page>
    <Page Include="Themes\MaterialDesignTheme.CheckBox.xaml">
      <SubType>Designer</SubType>
      <Generator>MSBuild:Compile</Generator>
    </Page>
    <Page Include="Themes\MaterialDesignTheme.ListBox.xaml">
      <SubType>Designer</SubType>
      <Generator>MSBuild:Compile</Generator>
    </Page>
    <Page Include="Themes\MaterialDesignTheme.ToolBar.xaml">
      <SubType>Designer</SubType>
      <Generator>MSBuild:Compile</Generator>
    </Page>
    <Page Include="Themes\MaterialDesignTheme.ToolBarTray.xaml">
      <SubType>Designer</SubType>
      <Generator>MSBuild:Compile</Generator>
    </Page>
    <Page Include="Themes\MaterialDesignTheme.ToolTip.xaml">
      <SubType>Designer</SubType>
      <Generator>MSBuild:Compile</Generator>
    </Page>
    <Page Include="Themes\MaterialDesignTheme.TreeView.xaml">
      <SubType>Designer</SubType>
      <Generator>MSBuild:Compile</Generator>
    </Page>
    <Page Include="Themes\MaterialDesignTheme.ValidationErrorTemplate.xaml">
      <SubType>Designer</SubType>
      <Generator>MSBuild:Compile</Generator>
    </Page>
    <Page Include="Themes\MaterialDesignTheme.TextBlock.xaml">
      <Generator>MSBuild:Compile</Generator>
      <SubType>Designer</SubType>
    </Page>
    <Page Include="Themes\MaterialDesignTheme.Snackbar.xaml">
      <SubType>Designer</SubType>
      <Generator>MSBuild:Compile</Generator>
    </Page>
    <Page Include="Themes\MaterialDesignTheme.Thumb.xaml">
      <Generator>MSBuild:Compile</Generator>
      <SubType>Designer</SubType>
    </Page>
  </ItemGroup>
  <ItemGroup>
    <Compile Include="Badged.cs" />
    <Compile Include="Card.cs" />
    <Compile Include="Chip.cs" />
    <Compile Include="Clock.cs" />
    <Compile Include="ClockChoiceMadeEventArgs.cs" />
    <Compile Include="ClockItemButton.cs" />
    <Compile Include="ColorZone.cs" />
    <Compile Include="ColorZoneAssist.cs" />
    <Compile Include="ComboBoxAssist.cs" />
    <Compile Include="ComboBoxPopup.cs" />
    <Compile Include="Converters\BooleanToVisibilityConverter.cs" />
    <Compile Include="Converters\BrushRoundConverter.cs" />
    <Compile Include="Converters\BrushToRadialGradientBrushConverter.cs" />
    <Compile Include="Converters\CalendarDateCoalesceConverter.cs" />
    <Compile Include="Converters\CircularProgressBar\ArcEndPointConverter.cs" />
    <Compile Include="Converters\CircularProgressBar\ArcSizeConverter.cs" />
    <Compile Include="Converters\CircularProgressBar\LocalEx.cs" />
    <Compile Include="Converters\CircularProgressBar\LargeArcConverter.cs" />
    <Compile Include="Converters\CircularProgressBar\RotateTransformCentreConverter.cs" />
    <Compile Include="Converters\CircularProgressBar\RotateTransformConverter.cs" />
    <Compile Include="Converters\CircularProgressBar\StartPointConverter.cs" />
    <Compile Include="Converters\ClockItemIsCheckedConverter.cs" />
    <Compile Include="Converters\ClockLineConverter.cs" />
    <Compile Include="Converters\ListViewItemContainerStyleConverter.cs" />
    <Compile Include="Converters\RangePositionConverterConverter.cs" />
    <Compile Include="Converters\DrawerOffsetConverter.cs" />
    <Compile Include="Converters\EqualityToVisibilityConverter.cs" />
    <Compile Include="Converters\HintProxyFabricConverter.cs" />
    <Compile Include="Converters\MathConverter.cs" />
    <Compile Include="Converters\MathMultipleConverter.cs" />
    <Compile Include="Converters\NotConverter.cs" />
    <Compile Include="Converters\NullableDateTimeToCurrentDateConverter.cs" />
    <Compile Include="Converters\NullToVisibilityConverter.cs" />
    <Compile Include="Converters\NotZeroToVisibilityConverter.cs" />
    <Compile Include="Converters\PointValueConverter.cs" />
    <Compile Include="Converters\ShadowConverter.cs" />
    <Compile Include="Converters\SizeToRectConverter.cs" />
    <Compile Include="Converters\SnackbarMessageTypeConverter.cs" />
    <Compile Include="Converters\TimeToVisibilityConverter.cs" />
    <Compile Include="CustomPopupPlacementCallbackHelper.cs" />
    <Compile Include="DataGridAssist.cs" />
    <Compile Include="DateTimeEx.cs" />
    <Compile Include="DialogClosingEventArgs.cs" />
    <Compile Include="DialogClosingEventHandler.cs" />
    <Compile Include="DialogHostEx.cs" />
    <Compile Include="DialogOpenedEventArgs.cs" />
    <Compile Include="DialogOpenedEventHandler.cs" />
    <Compile Include="DialogSession.cs" />
    <Compile Include="DialogHost.cs" />
    <Compile Include="DpiHelper.cs" />
    <Compile Include="DrawerHost.cs" />
    <Compile Include="Extensions.cs" />
    <Compile Include="Flipper.cs" />
    <Compile Include="HintAssist.cs" />
    <Compile Include="HintProxyFabric.PasswordBox.cs" />
    <Compile Include="HintProxyFabric.TextBox.cs" />
    <Compile Include="HintProxyFabric.ComboBox.cs" />
    <Compile Include="HintProxyFabric.cs" />
    <Compile Include="Icon.cs" />
    <Compile Include="IconType.cs" />
    <Compile Include="ISnackbarMessageQueue.cs" />
    <Compile Include="ListBoxAssist.cs" />
    <Compile Include="ListViewAssist.cs" />
    <Compile Include="MessageQueueExtension.cs" />
    <Compile Include="PackIconExtension.cs" />
    <Compile Include="Palette.cs" />
    <Compile Include="Plane3D.cs" />
    <Compile Include="ScaleHost.cs" />
<<<<<<< HEAD
    <Compile Include="Screen.cs" />
=======
    <Compile Include="ScrollViewerAssist.cs" />
>>>>>>> a4086b16
    <Compile Include="Snackbar.cs" />
    <Compile Include="SnackbarMessage.cs" />
    <Compile Include="SnackbarMessageEventArgs.cs" />
    <Compile Include="SnackbarMessageQueue.cs" />
    <Compile Include="SnackbarMessageQueueItem.cs" />
    <Compile Include="Spelling.cs" />
    <Compile Include="Transitions\CircleWipe.cs" />
    <Compile Include="IHintProxy.cs" />
    <Compile Include="Transitions\FadeWipe.cs" />
    <Compile Include="Transitions\IndexedItemOffsetMultiplierExtension.cs" />
    <Compile Include="Transitions\ITransitionEffect.cs" />
    <Compile Include="Transitions\ITransitionEffectSubject.cs" />
    <Compile Include="Transitions\ITransitionWipe.cs" />
    <Compile Include="ListSortDirectionIndicator.cs" />
    <Compile Include="MaterialDataGridComboBoxColumn.cs" />
    <Compile Include="MaterialDataGridTextColumn.cs" />
    <Compile Include="MaterialDateDisplay.cs" />
    <Compile Include="PackIcon.cs" />
    <Compile Include="PackIconDataFactory.cs" />
    <Compile Include="PackIconKind.cs" />
    <Compile Include="PopupBox.cs" />
    <Compile Include="PaletteHelper.cs" />
    <Compile Include="Properties\AssemblyInfo.cs">
      <SubType>Code</SubType>
    </Compile>
    <Compile Include="Properties\Resources.Designer.cs">
      <AutoGen>True</AutoGen>
      <DesignTime>True</DesignTime>
      <DependentUpon>Resources.resx</DependentUpon>
    </Compile>
    <Compile Include="Properties\Settings.Designer.cs">
      <AutoGen>True</AutoGen>
      <DependentUpon>Settings.settings</DependentUpon>
      <DesignTimeSharedInput>True</DesignTimeSharedInput>
    </Compile>
    <Compile Include="RatingBar.cs" />
    <Compile Include="RatingBarButton.cs" />
    <Compile Include="ShadowAssist.cs" />
    <Compile Include="SmartHint.cs" />
    <Compile Include="StringExtensions.cs" />
    <Compile Include="TextFieldAssist.cs" />
    <Compile Include="Converters\TextFieldHintVisibilityConverter.cs" />
    <Compile Include="TimePicker.cs" />
    <Compile Include="ToggleButtonAssist.cs" />
    <Compile Include="ToolTipAssist.cs" />
    <Compile Include="RippleAssist.cs" />
    <Compile Include="Ripple.cs" />
    <Compile Include="Transitions\IZIndexController.cs" />
    <Compile Include="Transitions\SlideDirection.cs" />
    <Compile Include="Transitions\SlideWipe.cs" />
    <Compile Include="Transitions\SlideOutWipe.cs" />
    <Compile Include="Transitions\TransitionAssist.cs" />
    <Compile Include="Transitions\TransitionEffect.cs" />
    <Compile Include="Transitions\TransitionEffectBase.cs" />
    <Compile Include="Transitions\TransitionEffectExtension.cs" />
    <Compile Include="Transitions\TransitionEffectKind.cs" />
    <Compile Include="Transitions\TransitionEffectTypeConverter.cs" />
    <Compile Include="Transitions\Transitioner.cs" />
    <Compile Include="Transitions\TransitionerSlide.cs" />
    <Compile Include="Transitions\TransitionerSlideState.cs" />
    <Compile Include="Transitions\TransitioningContent.cs" />
    <Compile Include="Transitions\TransitioningContentBase.cs" />
    <Compile Include="TreeHelper.cs" />
    <Compile Include="Underline.cs" />
    <Compile Include="ValidationAssist.cs" />
    <EmbeddedResource Include="Properties\Resources.resx">
      <Generator>ResXFileCodeGenerator</Generator>
      <LastGenOutput>Resources.Designer.cs</LastGenOutput>
    </EmbeddedResource>
    <None Include="paket.references" />
    <None Include="Properties\Settings.settings">
      <Generator>SettingsSingleFileGenerator</Generator>
      <LastGenOutput>Settings.Designer.cs</LastGenOutput>
    </None>
    <AppDesigner Include="Properties\" />
    <Page Include="Themes\MaterialDesignTheme.Font.xaml">
      <Generator>MSBuild:Compile</Generator>
      <SubType>Designer</SubType>
    </Page>
    <Resource Include="Resources\Roboto\RobotoCondensed-Regular.ttf" />
    <Resource Include="Resources\Roboto\RobotoCondensed-LightItalic.ttf" />
    <Resource Include="Resources\Roboto\RobotoCondensed-Light.ttf" />
    <Resource Include="Resources\Roboto\RobotoCondensed-Italic.ttf" />
    <Resource Include="Resources\Roboto\RobotoCondensed-BoldItalic.ttf" />
    <Resource Include="Resources\Roboto\RobotoCondensed-Bold.ttf" />
    <Resource Include="Resources\Roboto\Roboto-ThinItalic.ttf" />
    <Resource Include="Resources\Roboto\Roboto-Thin.ttf" />
    <Resource Include="Resources\Roboto\Roboto-Regular.ttf" />
    <Resource Include="Resources\Roboto\Roboto-MediumItalic.ttf" />
    <Resource Include="Resources\Roboto\Roboto-Medium.ttf" />
    <Resource Include="Resources\Roboto\Roboto-LightItalic.ttf" />
    <Resource Include="Resources\Roboto\Roboto-Light.ttf" />
    <Resource Include="Resources\Roboto\Roboto-Italic.ttf" />
    <Resource Include="Resources\Roboto\Roboto-BoldItalic.ttf" />
    <Resource Include="Resources\Roboto\Roboto-Bold.ttf" />
    <Resource Include="Resources\Roboto\Roboto-BlackItalic.ttf" />
    <Resource Include="Resources\Roboto\Roboto-Black.ttf" />
  </ItemGroup>
  <ItemGroup>
    <ProjectReference Include="..\MaterialDesignColors.Wpf\MaterialDesignColors.Wpf.csproj">
      <Project>{90B53209-C60C-4655-B28D-A1B3E1044BA3}</Project>
      <Name>MaterialDesignColors.Wpf</Name>
    </ProjectReference>
  </ItemGroup>
  <Import Project="$(MSBuildToolsPath)\Microsoft.CSharp.targets" />
  <!-- To modify your build process, add your task inside one of the targets below and uncomment it. 
       Other similar extension points exist, see Microsoft.Common.targets.
  <Target Name="BeforeBuild">
  </Target>
  <Target Name="AfterBuild">
  </Target>
  -->
  <Import Project="..\.paket\paket.targets" />
</Project><|MERGE_RESOLUTION|>--- conflicted
+++ resolved
@@ -324,11 +324,8 @@
     <Compile Include="Palette.cs" />
     <Compile Include="Plane3D.cs" />
     <Compile Include="ScaleHost.cs" />
-<<<<<<< HEAD
+    <Compile Include="ScrollViewerAssist.cs" />
     <Compile Include="Screen.cs" />
-=======
-    <Compile Include="ScrollViewerAssist.cs" />
->>>>>>> a4086b16
     <Compile Include="Snackbar.cs" />
     <Compile Include="SnackbarMessage.cs" />
     <Compile Include="SnackbarMessageEventArgs.cs" />
