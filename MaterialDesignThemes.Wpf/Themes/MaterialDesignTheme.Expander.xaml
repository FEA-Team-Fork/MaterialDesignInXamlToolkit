--- conflicted
+++ resolved
@@ -287,16 +287,9 @@
                             <Border Name="ContentSite"
                                     DockPanel.Dock="Bottom"                                    >
                                 <StackPanel Name="ContentPanel"
-<<<<<<< HEAD
                                             HorizontalAlignment="{TemplateBinding HorizontalContentAlignment}"
                                             Margin="{TemplateBinding Padding}"
                                             VerticalAlignment="{TemplateBinding VerticalContentAlignment}">
-                                    <StackPanel.Tag>
-                                        <system:Double>0.0</system:Double>
-                                    </StackPanel.Tag>
-=======
-                                            HorizontalAlignment="Left">
->>>>>>> 66af8483
                                     <StackPanel.Height>
                                         <MultiBinding Converter="{StaticResource MathMlpMultipleConverter}">
                                             <Binding ElementName="PART_Content" Path="ActualHeight"/>
