<ResourceDictionary
    xmlns="http://schemas.microsoft.com/winfx/2006/xaml/presentation"
    xmlns:x="http://schemas.microsoft.com/winfx/2006/xaml"
    xmlns:local="clr-namespace:MaterialDesignThemes.Wpf"
    xmlns:converters="clr-namespace:MaterialDesignThemes.Wpf.Converters"
    xmlns:controlzEx="clr-namespace:ControlzEx"
    xmlns:transitions="clr-namespace:MaterialDesignThemes.Wpf.Transitions"
    xmlns:system="clr-namespace:System;assembly=mscorlib">

    <ResourceDictionary.MergedDictionaries>
        <!--    we only bring in the dictionaries for controls which were "invented"
                as part of Material Design in XAML Toolkit. Other themes, for existing controls
                must be selected manually by the user, so that they override default styles.
                The easiest way to do this is include:
        
                    MaterialDesignTheme.Defaults.xaml 
                in your App.xaml
        -->
        <ResourceDictionary Source="pack://application:,,,/MaterialDesignThemes.Wpf;component/Themes/MaterialDesignTheme.Badged.xaml" />
        <ResourceDictionary Source="pack://application:,,,/MaterialDesignThemes.Wpf;component/Themes/MaterialDesignTheme.Card.xaml" />
        <ResourceDictionary Source="pack://application:,,,/MaterialDesignThemes.Wpf;component/Themes/MaterialDesignTheme.Chip.xaml" />
        <ResourceDictionary Source="pack://application:,,,/MaterialDesignThemes.Wpf;component/Themes/MaterialDesignTheme.Clock.xaml" />
        <ResourceDictionary Source="pack://application:,,,/MaterialDesignThemes.Wpf;component/Themes/MaterialDesignTheme.Flipper.xaml" />
        <ResourceDictionary Source="pack://application:,,,/MaterialDesignThemes.Wpf;component/Themes/MaterialDesignTheme.PopupBox.xaml" />
        <ResourceDictionary Source="pack://application:,,,/MaterialDesignThemes.Wpf;component/Themes/MaterialDesignTheme.RatingBar.xaml" />
        <ResourceDictionary Source="pack://application:,,,/MaterialDesignThemes.Wpf;component/Themes/MaterialDesignTheme.TimePicker.xaml" />
        <ResourceDictionary Source="pack://application:,,,/MaterialDesignThemes.Wpf;component/Themes/MaterialDesignTheme.Shadows.xaml" />
        <ResourceDictionary Source="pack://application:,,,/MaterialDesignThemes.Wpf;component/Themes/MaterialDesignTheme.Font.xaml" />
        <ResourceDictionary Source="pack://application:,,,/MaterialDesignThemes.Wpf;component/Themes/MaterialDesignTheme.SmartHint.xaml" />
        <ResourceDictionary Source="pack://application:,,,/MaterialDesignThemes.Wpf;component/Themes/MaterialDesignTheme.Snackbar.xaml" />
    </ResourceDictionary.MergedDictionaries>
    
    <!-- set up default styles for our custom Material Design in XAML Toolkit controls -->
    <Style TargetType="{x:Type local:Clock}" BasedOn="{StaticResource MaterialDesignClock}" />
    <Style TargetType="{x:Type local:PopupBox}" BasedOn="{StaticResource MaterialDesignPopupBox}" />
    <Style TargetType="{x:Type local:TimePicker}" BasedOn="{StaticResource MaterialDesignTimePicker}" />
        
    <converters:BrushToRadialGradientBrushConverter x:Key="BrushToRadialGradientBrushConverter" />
    <converters:DrawerOffsetConverter x:Key="DrawerOffsetConverter" />

    <system:Boolean x:Key="True">True</system:Boolean>

    <Style TargetType="{x:Type local:Ripple}">
        <Setter Property="RecognizesAccessKey" Value="True" />
        <Setter Property="HorizontalAlignment" Value="Stretch" />
        <Setter Property="VerticalAlignment" Value="Stretch" />
        <Setter Property="Background" Value="Transparent" />
        <Setter Property="IsTabStop" Value="False" />
        <Setter Property="ClipToBounds" Value="{Binding RelativeSource={RelativeSource Self}, Path=(local:RippleAssist.ClipToBounds)}" />        
        <Setter Property="Feedback" Value="{Binding RelativeSource={RelativeSource Self}, Path=(local:RippleAssist.Feedback)}" />
        <Setter Property="Template">
            <Setter.Value>
                <ControlTemplate TargetType="{x:Type local:Ripple}">
                    <Grid Background="Transparent">
                        <VisualStateManager.VisualStateGroups>
                            <VisualStateGroup x:Name="CommonStates">
                                <VisualStateGroup.Transitions>
                                    <VisualTransition From="Normal" To="MousePressed">
                                        <Storyboard>
                                            <DoubleAnimationUsingKeyFrames Storyboard.TargetProperty="ScaleX" Storyboard.TargetName="ScaleTransform">
                                                <EasingDoubleKeyFrame KeyTime="0" Value="0"/>
                                                <EasingDoubleKeyFrame KeyTime="0:0:1.2" Value="1">
                                                    <EasingDoubleKeyFrame.EasingFunction>
                                                        <SineEase EasingMode="EaseIn" />
                                                    </EasingDoubleKeyFrame.EasingFunction>
                                                </EasingDoubleKeyFrame>
                                            </DoubleAnimationUsingKeyFrames>
                                            <DoubleAnimationUsingKeyFrames Storyboard.TargetProperty="ScaleY" Storyboard.TargetName="ScaleTransform">
                                                <EasingDoubleKeyFrame KeyTime="0" Value="0"/>
                                                <EasingDoubleKeyFrame KeyTime="0:0:1.2" Value="1">
                                                    <EasingDoubleKeyFrame.EasingFunction>
                                                        <SineEase EasingMode="EaseIn" />
                                                    </EasingDoubleKeyFrame.EasingFunction>
                                                </EasingDoubleKeyFrame>
                                            </DoubleAnimationUsingKeyFrames>
                                            <DoubleAnimationUsingKeyFrames Storyboard.TargetProperty="Opacity" Storyboard.TargetName="ClickEllipse">
                                                <EasingDoubleKeyFrame KeyTime="0" Value="0"/>
                                                <EasingDoubleKeyFrame KeyTime="0:0:0.05" Value=".26"/>
                                            </DoubleAnimationUsingKeyFrames>
                                        </Storyboard>
                                    </VisualTransition>
                                    <VisualTransition From="MousePressed" To="MouseOut">
                                        <Storyboard>
                                            <DoubleAnimationUsingKeyFrames Storyboard.TargetProperty="ScaleX" Storyboard.TargetName="ScaleTransform">
                                                <EasingDoubleKeyFrame KeyTime="0:0:0.12" Value="0">
                                                    <EasingDoubleKeyFrame.EasingFunction>
                                                        <SineEase EasingMode="EaseIn" />
                                                    </EasingDoubleKeyFrame.EasingFunction>
                                                </EasingDoubleKeyFrame>
                                            </DoubleAnimationUsingKeyFrames>
                                            <DoubleAnimationUsingKeyFrames Storyboard.TargetProperty="ScaleY" Storyboard.TargetName="ScaleTransform">
                                                <EasingDoubleKeyFrame KeyTime="0:0:0.12" Value="0">
                                                    <EasingDoubleKeyFrame.EasingFunction>
                                                        <SineEase EasingMode="EaseIn" />
                                                    </EasingDoubleKeyFrame.EasingFunction>
                                                </EasingDoubleKeyFrame>
                                            </DoubleAnimationUsingKeyFrames>
                                            <DoubleAnimationUsingKeyFrames Storyboard.TargetProperty="Opacity" Storyboard.TargetName="ClickEllipse">
                                                <EasingDoubleKeyFrame KeyTime="0:0:0.12" Value="0"/>
                                            </DoubleAnimationUsingKeyFrames>
                                        </Storyboard>
                                    </VisualTransition>
                                    <VisualTransition From="MousePressed" To="Normal">
                                        <Storyboard>
                                            <DoubleAnimationUsingKeyFrames Storyboard.TargetProperty="ScaleX" Storyboard.TargetName="ScaleTransform">
                                                <EasingDoubleKeyFrame KeyTime="0:0:0.30" Value="1" x:Name="MousePressedToNormalScaleXKeyFrame"/>
                                                <EasingDoubleKeyFrame KeyTime="0:0:0.50" Value="1"/>
                                                <EasingDoubleKeyFrame KeyTime="0:0:0.50" Value="0"/>
                                            </DoubleAnimationUsingKeyFrames>
                                            <DoubleAnimationUsingKeyFrames Storyboard.TargetProperty="ScaleY" Storyboard.TargetName="ScaleTransform">
                                                <EasingDoubleKeyFrame KeyTime="0:0:0.30" Value="1" x:Name="MousePressedToNormalScaleYKeyFrame"/>
                                                <EasingDoubleKeyFrame KeyTime="0:0:0.50" Value="1"/>
                                                <EasingDoubleKeyFrame KeyTime="0:0:0.50" Value="0"/>
                                            </DoubleAnimationUsingKeyFrames>
                                            <DoubleAnimationUsingKeyFrames Storyboard.TargetProperty="Opacity" Storyboard.TargetName="ClickEllipse">
                                                <EasingDoubleKeyFrame KeyTime="0:0:0.05" Value=".26"/>
                                                <EasingDoubleKeyFrame KeyTime="0:0:0.30" Value=".26"/>
                                                <EasingDoubleKeyFrame KeyTime="0:0:0.50" Value="0">
                                                    <EasingDoubleKeyFrame.EasingFunction>
                                                        <SineEase EasingMode="EaseOut" />
                                                    </EasingDoubleKeyFrame.EasingFunction>
                                                </EasingDoubleKeyFrame>
                                          </DoubleAnimationUsingKeyFrames>
                                        </Storyboard>
                                      </VisualTransition>
                                  </VisualStateGroup.Transitions>
                                <VisualState x:Name="Normal">
                                    <Storyboard>
                                        <DoubleAnimation Storyboard.TargetProperty="ScaleX" Storyboard.TargetName="ScaleTransform" To="0"/>
                                        <DoubleAnimation Storyboard.TargetProperty="ScaleY" Storyboard.TargetName="ScaleTransform" To="0"/>
                                        <DoubleAnimation Storyboard.TargetProperty="Opacity" Storyboard.TargetName="ClickEllipse" To="0"/>
                                    </Storyboard>
                                </VisualState>
                                <VisualState x:Name="MousePressed">
                                    <Storyboard>
                                        <DoubleAnimation Storyboard.TargetProperty="ScaleX" Storyboard.TargetName="ScaleTransform" To="1"/>
                                        <DoubleAnimation Storyboard.TargetProperty="ScaleY" Storyboard.TargetName="ScaleTransform" To="1"/>
                                        <DoubleAnimation Storyboard.TargetProperty="Opacity" Storyboard.TargetName="ClickEllipse" To="0.26"/>
                                    </Storyboard>
                                </VisualState>
                                <VisualState x:Name="MouseOut">
                                    <Storyboard>
                                        <DoubleAnimation Storyboard.TargetProperty="ScaleX" Storyboard.TargetName="ScaleTransform" To="0"/>
                                        <DoubleAnimation Storyboard.TargetProperty="ScaleY" Storyboard.TargetName="ScaleTransform" To="0"/>
                                        <DoubleAnimation Storyboard.TargetProperty="Opacity" Storyboard.TargetName="ClickEllipse" To="0"/>
                                    </Storyboard>
                                </VisualState>
                            </VisualStateGroup>
                        </VisualStateManager.VisualStateGroups>

                        <Canvas IsHitTestVisible="False" HorizontalAlignment="Stretch" VerticalAlignment="Stretch">
                            <Ellipse x:Name="ClickEllipse" Fill="{TemplateBinding Feedback}" Opacity="0" 
                                     Width="{Binding RelativeSource={RelativeSource TemplatedParent}, Path=RippleSize}" 
                                     Height="{Binding RelativeSource={RelativeSource TemplatedParent}, Path=RippleSize}" 
                                     Canvas.Left="{Binding RelativeSource={RelativeSource TemplatedParent}, Path=RippleX}" 
                                     Canvas.Top="{Binding RelativeSource={RelativeSource TemplatedParent}, Path=RippleY}"
                                     RenderTransformOrigin=".5,.5">
                                <Ellipse.RenderTransform>
                                    <TransformGroup>
                                        <ScaleTransform x:Name="ScaleTransform" ScaleX="0" ScaleY="0" />
                                        <SkewTransform/>
                                        <RotateTransform/>
                                        <TranslateTransform x:Name="TranslateTransform"/>
                                    </TransformGroup>
                                </Ellipse.RenderTransform>
                            </Ellipse>
                        </Canvas>
                        <ContentPresenter Content="{TemplateBinding Content}"
                                          ContentStringFormat="{TemplateBinding ContentStringFormat}"
                                          ContentTemplate="{TemplateBinding ContentTemplate}"
                                          ContentTemplateSelector="{TemplateBinding ContentTemplateSelector}"
                                          Margin="{TemplateBinding Padding}"
                                          HorizontalAlignment="{TemplateBinding HorizontalContentAlignment}"
                                          VerticalAlignment="{TemplateBinding VerticalContentAlignment}"
                                          RecognizesAccessKey="{TemplateBinding RecognizesAccessKey}"
                                          SnapsToDevicePixels="{TemplateBinding SnapsToDevicePixels}" />
                    </Grid>
                </ControlTemplate>
            </Setter.Value>
        </Setter>
    </Style>
    
    <Style TargetType="{x:Type local:Underline}">
        <Setter Property="Background" Value="{DynamicResource PrimaryHueMidBrush}"/>
        <Setter Property="SnapsToDevicePixels" Value="True"/>
        <Setter Property="HorizontalAlignment" Value="Stretch"/>
        <Setter Property="VerticalAlignment" Value="Bottom"/>
        <Setter Property="Height" Value="2"/>
        <Setter Property="IsTabStop" Value="False"/>
        <Setter Property="Template">
            <Setter.Value>
                <ControlTemplate>
                    <ControlTemplate.Resources>
                        <CircleEase x:Key="UnderlineEasingFunction" EasingMode="EaseOut"/>
                    </ControlTemplate.Resources>
                    <Border x:Name="UnderlineBorder"
                            Background="{TemplateBinding Background}"
                            IsHitTestVisible="False"
                            Height="{TemplateBinding Height}"
                            VerticalAlignment="{TemplateBinding VerticalAlignment}"
                            HorizontalAlignment="{TemplateBinding HorizontalAlignment}"
                            SnapsToDevicePixels="{TemplateBinding SnapsToDevicePixels}"
                            RenderTransformOrigin="0.5,0.5">
                        <VisualStateManager.VisualStateGroups>
                            <VisualStateGroup x:Name="ActivationStates">
                                <VisualStateGroup.Transitions>
                                    <VisualTransition From="Inactive" To="Active">
                                        <Storyboard>
                                            <DoubleAnimation Storyboard.TargetName="ScaleTransform"
                                                             Storyboard.TargetProperty="ScaleX"
                                                             Duration="0:0:0.3"
                                                             EasingFunction="{StaticResource UnderlineEasingFunction}"
                                                             To="1"/>
                                        </Storyboard>
                                    </VisualTransition>
                                    <VisualTransition From="Active" To="Inactive">
                                        <Storyboard>
                                            <DoubleAnimation Storyboard.TargetName="ScaleTransform"
                                                             Storyboard.TargetProperty="ScaleX"
                                                             Duration="0:0:0.3"
                                                             EasingFunction="{StaticResource UnderlineEasingFunction}"
                                                             To="0"/>
                                        </Storyboard>
                                    </VisualTransition>
                                </VisualStateGroup.Transitions>
                                <VisualState x:Name="Active">
                                    <Storyboard>
                                        <DoubleAnimation Storyboard.TargetName="ScaleTransform"
                                                         Storyboard.TargetProperty="ScaleX"
                                                         Duration="0"
                                                         To="1"/>
                                    </Storyboard>
                                </VisualState>
                                <VisualState x:Name="Inactive">
                                    <Storyboard>
                                        <DoubleAnimation Storyboard.TargetName="ScaleTransform"
                                                         Storyboard.TargetProperty="ScaleX"
                                                         Duration="0"
                                                         To="0"/>
                                    </Storyboard>
                                </VisualState>
                            </VisualStateGroup>
                        </VisualStateManager.VisualStateGroups>
                        <Border.RenderTransform>
                            <ScaleTransform ScaleX="0" ScaleY="1" x:Name="ScaleTransform" />
                        </Border.RenderTransform>
                    </Border>
                </ControlTemplate>
            </Setter.Value>
        </Setter>
    </Style>

    <Style TargetType="{x:Type local:MaterialDateDisplay}">
        <Setter Property="Background" Value="Transparent" />
        <Setter Property="Template">
            <Setter.Value>
                <ControlTemplate TargetType="{x:Type local:MaterialDateDisplay}">
                    <Border Background="{TemplateBinding Background}"
                            BorderBrush="{TemplateBinding BorderBrush}"
                            BorderThickness="{TemplateBinding BorderThickness}">
                        <StackPanel Orientation="Vertical"
                                    Margin="0">
                            <TextBlock x:Name="ComponentThreeTextBlock"
                                       Text="{TemplateBinding ComponentThreeContent}"
                                       HorizontalAlignment="Left"
                                       FontSize="15" FontWeight="Normal" />
                            <StackPanel x:Name="ComponentOneTwoWrapper" Orientation="Horizontal"
                                        HorizontalAlignment="Left">
                                <TextBlock Text="{TemplateBinding ComponentTwoContent}" FontSize="30" FontWeight="Normal" />
                                <TextBlock Text="{TemplateBinding ComponentOneContent}" Margin="10 0 0 0" FontSize="30" FontWeight="Normal" />
                            </StackPanel>
                        </StackPanel>
                    </Border>
                    <ControlTemplate.Triggers>
                        <Trigger Property="IsDayInFirstComponent" Value="True">
                            <Setter TargetName="ComponentThreeTextBlock" Property="Opacity" Value=".56"/>
                        </Trigger>
                        <Trigger Property="IsEnabled" Value="False">
                            <Setter TargetName="ComponentThreeTextBlock" Property="Opacity" Value="1"/>
                            <Setter TargetName="ComponentOneTwoWrapper" Property="Opacity" Value=".56"/>
                        </Trigger>
                    </ControlTemplate.Triggers>
                </ControlTemplate>
            </Setter.Value>
        </Setter>
    </Style>

    <Style TargetType="{x:Type local:ListSortDirectionIndicator}">
        <Setter Property="Template">
            <Setter.Value>
                <ControlTemplate TargetType="{x:Type local:ListSortDirectionIndicator}">
                    <Viewbox Margin="0,0,0,0" >
                        <VisualStateManager.VisualStateGroups>
                            <VisualStateGroup x:Name="Direction">
                                <VisualStateGroup.Transitions>
                                    <VisualTransition From="None" GeneratedDuration="0" To="Ascending">
                                        <VisualTransition.GeneratedEasingFunction>
                                            <CubicEase EasingMode="EaseOut"/>
                                        </VisualTransition.GeneratedEasingFunction>
                                        <Storyboard>
                                            <DoubleAnimation Duration="0:0:0.2" To="1" Storyboard.TargetProperty="(UIElement.RenderTransform).(TransformGroup.Children)[0].(ScaleTransform.ScaleY)" Storyboard.TargetName="path"/>
                                            <DoubleAnimation Duration="0:0:0.2" To="90" Storyboard.TargetProperty="(UIElement.RenderTransform).(TransformGroup.Children)[2].(RotateTransform.Angle)" Storyboard.TargetName="path" BeginTime="0:0:0.2"/>
                                        </Storyboard>
                                    </VisualTransition>
                                    <VisualTransition From="None" GeneratedDuration="0" To="Descending">
                                        <VisualTransition.GeneratedEasingFunction>
                                            <CubicEase EasingMode="EaseOut"/>
                                        </VisualTransition.GeneratedEasingFunction>
                                        <Storyboard>
                                            <DoubleAnimation Duration="0:0:0.2" To="1" Storyboard.TargetProperty="(UIElement.RenderTransform).(TransformGroup.Children)[0].(ScaleTransform.ScaleY)" Storyboard.TargetName="path"/>
                                            <DoubleAnimation Duration="0:0:0.2" To="-90" Storyboard.TargetProperty="(UIElement.RenderTransform).(TransformGroup.Children)[2].(RotateTransform.Angle)" Storyboard.TargetName="path" BeginTime="0:0:0.2">
                                                <DoubleAnimation.EasingFunction>
                                                    <CubicEase EasingMode="EaseOut"/>
                                                </DoubleAnimation.EasingFunction>
                                            </DoubleAnimation>
                                        </Storyboard>
                                    </VisualTransition>
                                    <VisualTransition From="Ascending" GeneratedDuration="0" To="Descending">
                                        <VisualTransition.GeneratedEasingFunction>
                                            <CubicEase EasingMode="EaseOut"/>
                                        </VisualTransition.GeneratedEasingFunction>
                                        <Storyboard>
                                            <DoubleAnimation Duration="0" To="1" Storyboard.TargetProperty="(UIElement.RenderTransform).(TransformGroup.Children)[0].(ScaleTransform.ScaleY)" Storyboard.TargetName="path">
                                                <DoubleAnimation.EasingFunction>
                                                    <CubicEase EasingMode="EaseOut"/>
                                                </DoubleAnimation.EasingFunction>
                                            </DoubleAnimation>
                                            <DoubleAnimation Duration="0:0:0.2" To="-90" Storyboard.TargetProperty="(UIElement.RenderTransform).(TransformGroup.Children)[2].(RotateTransform.Angle)" Storyboard.TargetName="path" From="90"/>
                                        </Storyboard>
                                    </VisualTransition>
                                    <VisualTransition From="Ascending" GeneratedDuration="0" To="None">
                                        <VisualTransition.GeneratedEasingFunction>
                                            <CubicEase EasingMode="EaseOut"/>
                                        </VisualTransition.GeneratedEasingFunction>
                                        <Storyboard>
                                            <DoubleAnimation Duration="0:0:0.2" To="0" Storyboard.TargetProperty="(UIElement.RenderTransform).(TransformGroup.Children)[0].(ScaleTransform.ScaleY)" Storyboard.TargetName="path"/>
                                            <DoubleAnimation Duration="0" To="90" Storyboard.TargetProperty="(UIElement.RenderTransform).(TransformGroup.Children)[2].(RotateTransform.Angle)" Storyboard.TargetName="path"/>
                                            <DoubleAnimationUsingKeyFrames Storyboard.TargetProperty="(UIElement.RenderTransform).(TransformGroup.Children)[0].(ScaleTransform.ScaleX)" Storyboard.TargetName="path">
                                                <EasingDoubleKeyFrame KeyTime="0" Value="1"/>
                                                <EasingDoubleKeyFrame KeyTime="0:0:0.2" Value="0"/>
                                            </DoubleAnimationUsingKeyFrames>
                                        </Storyboard>
                                    </VisualTransition>
                                    <VisualTransition From="Descending" GeneratedDuration="0" To="Ascending">
                                        <Storyboard>
                                            <DoubleAnimation Duration="0:0:0.2" To="90" Storyboard.TargetProperty="(UIElement.RenderTransform).(TransformGroup.Children)[2].(RotateTransform.Angle)" Storyboard.TargetName="path" From="-90"/>
                                        </Storyboard>
                                    </VisualTransition>
                                    <VisualTransition From="Descending" GeneratedDuration="0" To="None">
                                        <Storyboard>
                                            <DoubleAnimation Duration="0" To="-90" Storyboard.TargetProperty="(UIElement.RenderTransform).(TransformGroup.Children)[2].(RotateTransform.Angle)" Storyboard.TargetName="path"/>
                                            <DoubleAnimation Duration="0:0:0.2" To="0" Storyboard.TargetProperty="(UIElement.RenderTransform).(TransformGroup.Children)[0].(ScaleTransform.ScaleY)" Storyboard.TargetName="path"/>
                                            <DoubleAnimationUsingKeyFrames Storyboard.TargetProperty="(UIElement.RenderTransform).(TransformGroup.Children)[0].(ScaleTransform.ScaleX)" Storyboard.TargetName="path">
                                                <EasingDoubleKeyFrame KeyTime="0" Value="1"/>
                                                <EasingDoubleKeyFrame KeyTime="0:0:0.2" Value="0"/>
                                            </DoubleAnimationUsingKeyFrames>
                                        </Storyboard>
                                    </VisualTransition>
                                </VisualStateGroup.Transitions>
                                <VisualState x:Name="None">
                                    <Storyboard>
                                        <DoubleAnimationUsingKeyFrames Storyboard.TargetProperty="(UIElement.RenderTransform).(TransformGroup.Children)[0].(ScaleTransform.ScaleY)" Storyboard.TargetName="path">
                                            <EasingDoubleKeyFrame KeyTime="0" Value="0"/>
                                        </DoubleAnimationUsingKeyFrames>
                                    </Storyboard>
                                </VisualState>
                                <VisualState x:Name="Ascending">
                                    <Storyboard>
                                        <DoubleAnimationUsingKeyFrames Storyboard.TargetProperty="(UIElement.RenderTransform).(TransformGroup.Children)[0].(ScaleTransform.ScaleY)" Storyboard.TargetName="path">
                                            <EasingDoubleKeyFrame KeyTime="0" Value="1"/>
                                        </DoubleAnimationUsingKeyFrames>
                                        <DoubleAnimationUsingKeyFrames Storyboard.TargetProperty="(UIElement.RenderTransform).(TransformGroup.Children)[2].(RotateTransform.Angle)" Storyboard.TargetName="path">
                                            <EasingDoubleKeyFrame KeyTime="0" Value="90"/>
                                        </DoubleAnimationUsingKeyFrames>
                                    </Storyboard>
                                </VisualState>
                                <VisualState x:Name="Descending">
                                    <Storyboard>
                                        <DoubleAnimationUsingKeyFrames Storyboard.TargetProperty="(UIElement.RenderTransform).(TransformGroup.Children)[2].(RotateTransform.Angle)" Storyboard.TargetName="path">
                                            <EasingDoubleKeyFrame KeyTime="0" Value="-90"/>
                                        </DoubleAnimationUsingKeyFrames>
                                        <DoubleAnimationUsingKeyFrames Storyboard.TargetProperty="(UIElement.RenderTransform).(TransformGroup.Children)[0].(ScaleTransform.ScaleY)" Storyboard.TargetName="path">
                                            <EasingDoubleKeyFrame KeyTime="0" Value="1"/>
                                        </DoubleAnimationUsingKeyFrames>
                                    </Storyboard>
                                </VisualState>
                            </VisualStateGroup>
                        </VisualStateManager.VisualStateGroups>
                        <Path x:Name="path" Data="M4,11V13H16L10.5,18.5L11.92,19.92L19.84,12L11.92,4.08L10.5,5.5L16,11H4Z" Fill="{TemplateBinding Foreground}" 
                                    RenderTransformOrigin="0.5,0.5" Height="24" Stretch="Fill" Width="24" >
                            <Path.RenderTransform>
                                <TransformGroup>
                                    <ScaleTransform ScaleY="0"/>
                                    <SkewTransform/>
                                    <RotateTransform/>
                                    <TranslateTransform/>
                                </TransformGroup>
                            </Path.RenderTransform>
                        </Path>
                    </Viewbox>
                </ControlTemplate>
            </Setter.Value>
        </Setter>
    </Style>

    <Style TargetType="{x:Type local:ColorZone}">
        <Setter Property="Background" Value="{DynamicResource MaterialDesignPaper}" />
        <Setter Property="Foreground" Value="{DynamicResource MaterialDesignBody}" />
        <Setter Property="HorizontalContentAlignment" Value="Stretch" />
        <Setter Property="VerticalContentAlignment" Value="Stretch" />
        <Setter Property="VerticalAlignment" Value="Top" />
        <Setter Property="IsTabStop" Value="False" />        
        <Setter Property="Template">
            <Setter.Value>
                <ControlTemplate TargetType="{x:Type local:ColorZone}">
                    <Grid Background="Transparent">
                        <AdornerDecorator CacheMode="{Binding RelativeSource={RelativeSource Self}, Path=(local:ShadowAssist.CacheMode)}">
                            <Border Background="{TemplateBinding Background}"
                                    CornerRadius="{TemplateBinding CornerRadius}"                                
                                    Effect="{Binding RelativeSource={RelativeSource TemplatedParent}, Path=(local:ShadowAssist.ShadowDepth), Converter={x:Static converters:ShadowConverter.Instance}}">
                            </Border>
                        </AdornerDecorator>
                        <Border Background="{TemplateBinding Background}"
                                BorderBrush="{TemplateBinding BorderBrush}"
                                BorderThickness="{TemplateBinding BorderThickness}"
                                CornerRadius="{TemplateBinding CornerRadius}"
                                ClipToBounds="True" >
                            <ContentPresenter Content="{TemplateBinding Content}"
                                              ContentTemplate="{TemplateBinding ContentTemplate}"
                                              TextElement.Foreground="{TemplateBinding Foreground}"
                                              RecognizesAccessKey="True"
                                              Cursor="{TemplateBinding Cursor}"
                                              Margin="{TemplateBinding Padding}"
                                              HorizontalAlignment="{TemplateBinding HorizontalContentAlignment}"
                                              VerticalAlignment="{TemplateBinding VerticalContentAlignment}"/>
                        </Border>
                    </Grid>
                </ControlTemplate>
            </Setter.Value>
        </Setter>
        <Style.Triggers>
            <Trigger Property="Mode" Value="Inverted">
                <Setter Property="Background" Value="{DynamicResource MaterialDesignBody}" />
                <Setter Property="Foreground" Value="{DynamicResource MaterialDesignPaper}" />
            </Trigger>
            <Trigger Property="Mode" Value="PrimaryLight">
                <Setter Property="Background" Value="{DynamicResource PrimaryHueLightBrush}" />
                <Setter Property="Foreground" Value="{DynamicResource PrimaryHueLightForegroundBrush}" />
            </Trigger>
            <Trigger Property="Mode" Value="PrimaryMid">
                <Setter Property="Background" Value="{DynamicResource PrimaryHueMidBrush}" />
                <Setter Property="Foreground" Value="{DynamicResource PrimaryHueMidForegroundBrush}" />
            </Trigger>
            <Trigger Property="Mode" Value="PrimaryDark">
                <Setter Property="Background" Value="{DynamicResource PrimaryHueDarkBrush}" />
                <Setter Property="Foreground" Value="{DynamicResource PrimaryHueDarkForegroundBrush}" />
            </Trigger>
            <Trigger Property="Mode" Value="Accent">
                <Setter Property="Background" Value="{DynamicResource SecondaryAccentBrush}" />
                <Setter Property="Foreground" Value="{DynamicResource SecondaryAccentForegroundBrush}" />
            </Trigger>
            <Trigger Property="Mode" Value="Light">
                <Setter Property="Background" Value="{DynamicResource MaterialDesignLightBackground}" />
                <Setter Property="Foreground" Value="{DynamicResource MaterialDesignLightForeground}" />
            </Trigger>
            <Trigger Property="Mode" Value="Dark">
                <Setter Property="Background" Value="{DynamicResource MaterialDesignDarkBackground}" />
                <Setter Property="Foreground" Value="{DynamicResource MaterialDesignDarkForeground}" />
            </Trigger>
        </Style.Triggers>
    </Style>

    <Style x:Key="MaterialDesignDialogHostPopup" TargetType="{x:Type controlzEx:PopupEx}">
        <Setter Property="StaysOpen" Value="True" />
        <Setter Property="AllowsTransparency" Value="True" />
        <Setter Property="PopupAnimation" Value="None" />
        <Setter Property="Placement" Value="Center" />
    </Style>
    
    <Style TargetType="{x:Type local:DialogHost}">
        <Setter Property="DialogMargin" Value="22" />
        <Setter Property="local:ShadowAssist.ShadowDepth" Value="Depth5" />
        <Setter Property="PopupStyle" Value="{StaticResource MaterialDesignDialogHostPopup}" />
        <Setter Property="Template">
            <Setter.Value>
                <ControlTemplate TargetType="local:DialogHost">
                    <Grid x:Name="DialogHostRoot" Focusable="False">
                        <VisualStateManager.VisualStateGroups>
                            <VisualStateGroup x:Name="PopupStates">
                                <VisualStateGroup.Transitions>
                                    <VisualTransition From="Closed" To="Open">
                                        <Storyboard>
                                            <BooleanAnimationUsingKeyFrames Storyboard.TargetName="PART_Popup" Storyboard.TargetProperty="IsOpen">
                                                <DiscreteBooleanKeyFrame Value="True" KeyTime="0" />
                                            </BooleanAnimationUsingKeyFrames>
                                            <DoubleAnimationUsingKeyFrames Storyboard.TargetName="PART_ContentCoverGrid" Storyboard.TargetProperty="Opacity">
                                                <EasingDoubleKeyFrame Value="0" KeyTime="0" />
                                                <EasingDoubleKeyFrame Value="0.56" KeyTime="0:0:0.3">
                                                    <EasingDoubleKeyFrame.EasingFunction>
                                                        <SineEase EasingMode="EaseInOut" />
                                                    </EasingDoubleKeyFrame.EasingFunction>
                                                </EasingDoubleKeyFrame>
                                            </DoubleAnimationUsingKeyFrames>
                                            <DoubleAnimationUsingKeyFrames Storyboard.TargetName="PART_PopupContentElement" Storyboard.TargetProperty="Opacity">
                                                <EasingDoubleKeyFrame Value="0" KeyTime="0" />
                                                <EasingDoubleKeyFrame Value="1" KeyTime="0:0:0.3">
                                                    <EasingDoubleKeyFrame.EasingFunction>
                                                        <SineEase EasingMode="EaseInOut" />
                                                    </EasingDoubleKeyFrame.EasingFunction>
                                                </EasingDoubleKeyFrame>
                                            </DoubleAnimationUsingKeyFrames>
                                            <DoubleAnimationUsingKeyFrames Storyboard.TargetName="CardScaleTransform" Storyboard.TargetProperty="ScaleX">
                                                <EasingDoubleKeyFrame Value="0" KeyTime="0" />
                                                <EasingDoubleKeyFrame Value="1" KeyTime="0:0:0.3">
                                                    <EasingDoubleKeyFrame.EasingFunction>
                                                        <SineEase EasingMode="EaseInOut" />
                                                    </EasingDoubleKeyFrame.EasingFunction>
                                                </EasingDoubleKeyFrame>
                                            </DoubleAnimationUsingKeyFrames>
                                            <DoubleAnimationUsingKeyFrames Storyboard.TargetName="CardScaleTransform" Storyboard.TargetProperty="ScaleY">
                                                <EasingDoubleKeyFrame Value="0" KeyTime="0" />
                                                <EasingDoubleKeyFrame Value="1" KeyTime="0:0:0.3">
                                                    <EasingDoubleKeyFrame.EasingFunction>
                                                        <SineEase EasingMode="EaseInOut" />
                                                    </EasingDoubleKeyFrame.EasingFunction>
                                                </EasingDoubleKeyFrame>
                                            </DoubleAnimationUsingKeyFrames>
                                        </Storyboard>
                                    </VisualTransition>
                                    <VisualTransition From="Open" To="Closed">
                                        <Storyboard>
                                            <BooleanAnimationUsingKeyFrames Storyboard.TargetName="PART_Popup" Storyboard.TargetProperty="IsOpen">
                                                <DiscreteBooleanKeyFrame Value="False" KeyTime="0:0:0.3" />
                                            </BooleanAnimationUsingKeyFrames>
                                            <DoubleAnimationUsingKeyFrames Storyboard.TargetName="PART_ContentCoverGrid" Storyboard.TargetProperty="Opacity">
                                                <EasingDoubleKeyFrame Value="0.56" KeyTime="0" />
                                                <EasingDoubleKeyFrame Value="0" KeyTime="0:0:0.3">
                                                    <EasingDoubleKeyFrame.EasingFunction>
                                                        <SineEase EasingMode="EaseInOut" />
                                                    </EasingDoubleKeyFrame.EasingFunction>
                                                </EasingDoubleKeyFrame>
                                            </DoubleAnimationUsingKeyFrames>
                                            <DoubleAnimationUsingKeyFrames Storyboard.TargetName="PART_PopupContentElement" Storyboard.TargetProperty="Opacity">
                                                <EasingDoubleKeyFrame Value="1" KeyTime="0" />
                                                <EasingDoubleKeyFrame Value="1" KeyTime="0:0:0.18" />
                                                <EasingDoubleKeyFrame Value="0" KeyTime="0:0:0.3">
                                                    <EasingDoubleKeyFrame.EasingFunction>
                                                        <SineEase EasingMode="EaseInOut" />
                                                    </EasingDoubleKeyFrame.EasingFunction>
                                                </EasingDoubleKeyFrame>
                                            </DoubleAnimationUsingKeyFrames>
                                            <DoubleAnimationUsingKeyFrames Storyboard.TargetName="CardScaleTransform" Storyboard.TargetProperty="ScaleX">
                                                <EasingDoubleKeyFrame Value="1" KeyTime="0" />
                                                <EasingDoubleKeyFrame Value="1" KeyTime="0:0:0.18" />
                                                <EasingDoubleKeyFrame Value="0.5" KeyTime="0:0:0.3">
                                                    <EasingDoubleKeyFrame.EasingFunction>
                                                        <SineEase EasingMode="EaseInOut" />
                                                    </EasingDoubleKeyFrame.EasingFunction>
                                                </EasingDoubleKeyFrame>
                                            </DoubleAnimationUsingKeyFrames>
                                            <DoubleAnimationUsingKeyFrames Storyboard.TargetName="CardScaleTransform" Storyboard.TargetProperty="ScaleY">
                                                <EasingDoubleKeyFrame Value="1" KeyTime="0" />
                                                <EasingDoubleKeyFrame Value="1" KeyTime="0:0:0.18" />
                                                <EasingDoubleKeyFrame Value="0.5" KeyTime="0:0:0.3">
                                                    <EasingDoubleKeyFrame.EasingFunction>
                                                        <SineEase EasingMode="EaseInOut" />
                                                    </EasingDoubleKeyFrame.EasingFunction>
                                                </EasingDoubleKeyFrame>
                                            </DoubleAnimationUsingKeyFrames>
                                        </Storyboard>
                                    </VisualTransition>
                                </VisualStateGroup.Transitions>
                                <VisualState x:Name="Open">
                                    <Storyboard>
                                        <BooleanAnimationUsingKeyFrames Storyboard.TargetName="PART_Popup" Storyboard.TargetProperty="IsOpen">
                                            <DiscreteBooleanKeyFrame Value="True" KeyTime="0" />
                                        </BooleanAnimationUsingKeyFrames>
                                        <DoubleAnimation Storyboard.TargetName="PART_ContentCoverGrid" Storyboard.TargetProperty="Opacity"
                                                         Duration="0"
                                                         To=".56" />
                                        <DoubleAnimation Storyboard.TargetName="PART_PopupContentElement" Storyboard.TargetProperty="Opacity"
                                                         Duration="0"
                                                         To="1" />
                                        <DoubleAnimation Storyboard.TargetName="CardScaleTransform" Storyboard.TargetProperty="ScaleX"
                                                         Duration="0"
                                                         To="1" />
                                        <DoubleAnimation Storyboard.TargetName="CardScaleTransform" Storyboard.TargetProperty="ScaleY"
                                                         Duration="0"
                                                         To="1" />
                                    </Storyboard>
                                </VisualState>
                                <VisualState x:Name="Closed">
                                    <Storyboard>
                                        <BooleanAnimationUsingKeyFrames Storyboard.TargetName="PART_Popup" Storyboard.TargetProperty="IsOpen">
                                            <DiscreteBooleanKeyFrame Value="False" KeyTime="0:0:0.3" />
                                        </BooleanAnimationUsingKeyFrames>
                                    </Storyboard>
                                </VisualState>
                            </VisualStateGroup>
                        </VisualStateManager.VisualStateGroups>
<<<<<<< HEAD
                        <controlzEx:PopupEx PlacementTarget="{Binding ElementName=DialogHostRoot, Mode=OneWay}"
                                            x:Name="PART_Popup"
                                            Style="{TemplateBinding PopupStyle}">
=======
                        <controlzEx:PopupEx IsOpen="False"
                                          PlacementTarget="{Binding ElementName=DialogHostRoot, Mode=OneWay}"
                                          StaysOpen="True"
                                          AllowsTransparency="True"
                                          PopupAnimation="None"
                                          x:Name="PART_Popup"
                                          Placement="Center">
>>>>>>> 528d2459
                            <controlzEx:PopupEx.Resources>
                                <ResourceDictionary>
                                    <ResourceDictionary.MergedDictionaries>
                                        <ResourceDictionary Source="pack://application:,,,/MaterialDesignThemes.Wpf;component/Themes/MaterialDesignTheme.Light.xaml" />
                                    </ResourceDictionary.MergedDictionaries>
                                </ResourceDictionary>
                            </controlzEx:PopupEx.Resources>
                            <local:Card x:Name="PART_PopupContentElement" 
                                        Margin="{TemplateBinding DialogMargin}"
                                        local:ShadowAssist.ShadowDepth="{Binding RelativeSource={RelativeSource TemplatedParent}, Path=(local:ShadowAssist.ShadowDepth)}"
                                        UniformCornerRadius="4"
                                        TextElement.Foreground="{DynamicResource MaterialDesignBody}"
                                        TextElement.FontWeight="Regular"
                                        TextElement.FontSize="13"
                                        TextOptions.TextFormattingMode="Ideal"
                                        TextOptions.TextRenderingMode="Auto"                  
                                        FocusManager.IsFocusScope="False"
                                        Foreground="{DynamicResource MaterialDesignBody}"
                                        FontFamily="{StaticResource MaterialDesignFont}"
                                        Focusable="True"
                                        IsTabStop="False"
                                        Opacity="0"
                                        RenderTransformOrigin=".5,.5"
                                        Content="{TemplateBinding DialogContent}"
                                        ContentTemplate="{TemplateBinding DialogContentTemplate}"
                                        ContentTemplateSelector="{TemplateBinding DialogContentTemplateSelector}"
                                        ContentStringFormat="{TemplateBinding DialogContentStringFormat}">
                                <local:Card.RenderTransform>
                                    <TransformGroup>
                                        <ScaleTransform x:Name="CardScaleTransform"
                                                        ScaleX="0"
                                                        ScaleY="0" />
                                    </TransformGroup>
                                </local:Card.RenderTransform>
                            </local:Card>
                        </controlzEx:PopupEx>
                        <AdornerDecorator>
                            <ContentPresenter 
                                    x:Name="ContentPresenter" Opacity="1"                    
                                    Content="{TemplateBinding ContentControl.Content}" ContentTemplate="{TemplateBinding ContentControl.ContentTemplate}" ContentStringFormat="{TemplateBinding ContentControl.ContentStringFormat}" />
                        </AdornerDecorator>
                        <Grid x:Name="PART_ContentCoverGrid" Background="{x:Null}" Opacity="0" IsHitTestVisible="False" Focusable="False" />
                    </Grid>
                    <ControlTemplate.Triggers>
                        <Trigger Property="IsOpen" Value="True">
                            <Setter TargetName="ContentPresenter" Property="IsEnabled" Value="False" />
                            <Setter TargetName="PART_ContentCoverGrid" Property="Background" Value="Black" />
                            <Setter TargetName="PART_ContentCoverGrid" Property="IsHitTestVisible" Value="True" />
                        </Trigger>
                    </ControlTemplate.Triggers>
                </ControlTemplate>
            </Setter.Value>
        </Setter>
    </Style>

    <SolidColorBrush x:Key="BlackBackground" Color="Black" />

    <Style TargetType="{x:Type local:DrawerHost}">
        <Setter Property="local:ShadowAssist.ShadowDepth" Value="Depth3" />
        <Setter Property="ClipToBounds" Value="True" />
        <Setter Property="LeftDrawerBackground" Value="{DynamicResource MaterialDesignPaper}" />
        <Setter Property="TopDrawerBackground" Value="{DynamicResource MaterialDesignPaper}" />
        <Setter Property="RightDrawerBackground" Value="{DynamicResource MaterialDesignPaper}" />
        <Setter Property="BottomDrawerBackground" Value="{DynamicResource MaterialDesignPaper}" />
        <Setter Property="IsTabStop" Value="False" />
        <Setter Property="Template">
            <Setter.Value>
                <ControlTemplate TargetType="{x:Type local:DrawerHost}">
                    <Border BorderThickness="{TemplateBinding BorderThickness}" BorderBrush="{TemplateBinding BorderBrush}">
                        <VisualStateManager.VisualStateGroups>
                            <VisualStateGroup x:Name="AllDrawers">
                                <VisualStateGroup.Transitions>
                                    <VisualTransition From="AllClosed" To="AnyOpen">
                                        <Storyboard>
                                            <BooleanAnimationUsingKeyFrames Storyboard.TargetName="PART_ContentCover" Storyboard.TargetProperty="IsHitTestVisible">
                                                <DiscreteBooleanKeyFrame Value="True" KeyTime="0" />
                                            </BooleanAnimationUsingKeyFrames>
                                            <BooleanAnimationUsingKeyFrames Storyboard.TargetName="ContentPresenter" Storyboard.TargetProperty="IsEnabled">
                                                <DiscreteBooleanKeyFrame Value="False" KeyTime="0" />
                                            </BooleanAnimationUsingKeyFrames>
                                            <DoubleAnimationUsingKeyFrames Storyboard.TargetName="PART_ContentCover" Storyboard.TargetProperty="Opacity">
                                                <EasingDoubleKeyFrame Value="0" KeyTime="0" />
                                                <EasingDoubleKeyFrame Value=".56" KeyTime="0:0:0.3">
                                                    <EasingDoubleKeyFrame.EasingFunction>
                                                        <SineEase EasingMode="EaseOut" />
                                                    </EasingDoubleKeyFrame.EasingFunction>
                                                </EasingDoubleKeyFrame>
                                            </DoubleAnimationUsingKeyFrames>
                                            <ObjectAnimationUsingKeyFrames Storyboard.TargetName="PART_ContentCover" 
                                                                               Storyboard.TargetProperty="Background">
                                                <DiscreteObjectKeyFrame Value="{StaticResource BlackBackground}" KeyTime="0" />
                                            </ObjectAnimationUsingKeyFrames>
                                        </Storyboard>
                                    </VisualTransition>
                                    <VisualTransition From="AnyOpen" To="AllClosed">
                                        <Storyboard>
                                            <DoubleAnimationUsingKeyFrames Storyboard.TargetName="PART_ContentCover" Storyboard.TargetProperty="Opacity">
                                                <EasingDoubleKeyFrame Value="0.56" KeyTime="0" />
                                                <EasingDoubleKeyFrame Value="0" KeyTime="0:0:0.3">
                                                    <EasingDoubleKeyFrame.EasingFunction>
                                                        <SineEase EasingMode="EaseInOut" />
                                                    </EasingDoubleKeyFrame.EasingFunction>
                                                </EasingDoubleKeyFrame>
                                            </DoubleAnimationUsingKeyFrames>
                                        </Storyboard>
                                    </VisualTransition>
                                </VisualStateGroup.Transitions>
                                <VisualState x:Name="AnyOpen">
                                    <Storyboard>
                                        <DoubleAnimation Storyboard.TargetName="PART_ContentCover" Storyboard.TargetProperty="Opacity"
                                                             To=".56" Duration="0" />
                                        <BooleanAnimationUsingKeyFrames Storyboard.TargetName="PART_ContentCover" Storyboard.TargetProperty="IsHitTestVisible">
                                            <DiscreteBooleanKeyFrame Value="True" KeyTime="0" />
                                        </BooleanAnimationUsingKeyFrames>
                                        <BooleanAnimationUsingKeyFrames Storyboard.TargetName="ContentPresenter" Storyboard.TargetProperty="IsEnabled">
                                            <DiscreteBooleanKeyFrame Value="False" KeyTime="0" />
                                        </BooleanAnimationUsingKeyFrames>
                                        <ObjectAnimationUsingKeyFrames Storyboard.TargetName="PART_ContentCover" 
                                                                           Storyboard.TargetProperty="Background">
                                            <DiscreteObjectKeyFrame Value="{StaticResource BlackBackground}" KeyTime="0" />
                                        </ObjectAnimationUsingKeyFrames>
                                    </Storyboard>
                                </VisualState>
                                <VisualState x:Name="AllClosed">
                                    <Storyboard>
                                        <DoubleAnimation Storyboard.TargetName="PART_ContentCover" Storyboard.TargetProperty="Opacity"
                                                             To="0" />
                                        <BooleanAnimationUsingKeyFrames Storyboard.TargetName="PART_ContentCover" Storyboard.TargetProperty="IsHitTestVisible">
                                            <DiscreteBooleanKeyFrame Value="False" />
                                        </BooleanAnimationUsingKeyFrames>
                                    </Storyboard>
                                </VisualState>
                            </VisualStateGroup>
                            <VisualStateGroup x:Name="LeftDrawer">
                                <VisualStateGroup.Transitions>
                                    <VisualTransition From="LeftDrawerClosed" To="LeftDrawerOpen">
                                        <Storyboard>
                                            <ThicknessAnimationUsingKeyFrames Storyboard.TargetProperty="Margin" Storyboard.TargetName="PART_LeftDrawer">
                                                <EasingThicknessKeyFrame Value="0" KeyTime="0:0:0.4">
                                                    <EasingThicknessKeyFrame.EasingFunction>
                                                        <SineEase EasingMode="EaseOut" />
                                                    </EasingThicknessKeyFrame.EasingFunction>
                                                </EasingThicknessKeyFrame>
                                            </ThicknessAnimationUsingKeyFrames>
                                            <DoubleAnimation Storyboard.TargetName="LeftDrawerShadow" Storyboard.TargetProperty="Opacity" From="0" To="1" Duration="0:0:0.04" />
                                        </Storyboard>
                                    </VisualTransition>
                                    <VisualTransition From="LeftDrawerOpen" To="LeftDrawerClosed">
                                        <Storyboard>
                                            <ThicknessAnimation Storyboard.TargetProperty="Margin" Storyboard.TargetName="PART_LeftDrawer" Duration="0:0:0.4">
                                                <ThicknessAnimation.EasingFunction>
                                                    <SineEase EasingMode="EaseOut" />
                                                </ThicknessAnimation.EasingFunction>
                                            </ThicknessAnimation>
                                            <DoubleAnimationUsingKeyFrames Storyboard.TargetName="LeftDrawerShadow" Storyboard.TargetProperty="Opacity">
                                                <EasingDoubleKeyFrame Value="1" KeyTime="0:0:0.36" />
                                                <EasingDoubleKeyFrame Value="0" KeyTime="0:0:0.4">
                                                    <EasingDoubleKeyFrame.EasingFunction>
                                                        <SineEase EasingMode="EaseOut" />
                                                    </EasingDoubleKeyFrame.EasingFunction>
                                                </EasingDoubleKeyFrame>
                                            </DoubleAnimationUsingKeyFrames>
                                        </Storyboard>
                                    </VisualTransition>
                                </VisualStateGroup.Transitions>
                                <VisualState x:Name="LeftDrawerOpen">
                                    <Storyboard>
                                        <DoubleAnimation Storyboard.TargetName="LeftDrawerShadow" Storyboard.TargetProperty="Opacity" From="0" To="1" Duration="0" />
                                        <ThicknessAnimation Storyboard.TargetProperty="Margin" Storyboard.TargetName="PART_LeftDrawer" To="0" Duration="0"/>
                                    </Storyboard>
                                </VisualState>
                                <VisualState x:Name="LeftDrawerClosed">
                                    <Storyboard>
                                        <DoubleAnimation Storyboard.TargetName="LeftDrawerShadow" Storyboard.TargetProperty="Opacity" From="0" To="0" Duration="0" />
                                        <ThicknessAnimation Storyboard.TargetProperty="Margin" Storyboard.TargetName="PART_LeftDrawer" Duration="0"/>
                                    </Storyboard>
                                </VisualState>
                            </VisualStateGroup>
                            <VisualStateGroup x:Name="RightDrawer">
                                <VisualStateGroup.Transitions>
                                    <VisualTransition From="RightDrawerClosed" To="RightDrawerOpen">
                                        <Storyboard>
                                            <ThicknessAnimationUsingKeyFrames Storyboard.TargetProperty="Margin" Storyboard.TargetName="PART_RightDrawer">
                                                <EasingThicknessKeyFrame Value="0" KeyTime="0:0:0.4">
                                                    <EasingThicknessKeyFrame.EasingFunction>
                                                        <SineEase EasingMode="EaseOut" />
                                                    </EasingThicknessKeyFrame.EasingFunction>
                                                </EasingThicknessKeyFrame>
                                            </ThicknessAnimationUsingKeyFrames>
                                            <DoubleAnimation Storyboard.TargetName="RightDrawerShadow" Storyboard.TargetProperty="Opacity" From="0" To="1" Duration="0:0:0.04" />
                                        </Storyboard>
                                    </VisualTransition>
                                    <VisualTransition From="RightDrawerOpen" To="RightDrawerClosed">
                                        <Storyboard>
                                            <ThicknessAnimation Storyboard.TargetProperty="Margin" Storyboard.TargetName="PART_RightDrawer" Duration="0:0:0.4">
                                                <ThicknessAnimation.EasingFunction>
                                                    <SineEase EasingMode="EaseOut" />
                                                </ThicknessAnimation.EasingFunction>
                                            </ThicknessAnimation>
                                            <DoubleAnimationUsingKeyFrames Storyboard.TargetName="RightDrawerShadow" Storyboard.TargetProperty="Opacity">
                                                <EasingDoubleKeyFrame Value="1" KeyTime="0:0:0.36" />
                                                <EasingDoubleKeyFrame Value="0" KeyTime="0:0:0.4">
                                                    <EasingDoubleKeyFrame.EasingFunction>
                                                        <SineEase EasingMode="EaseOut" />
                                                    </EasingDoubleKeyFrame.EasingFunction>
                                                </EasingDoubleKeyFrame>
                                            </DoubleAnimationUsingKeyFrames>
                                        </Storyboard>
                                    </VisualTransition>
                                </VisualStateGroup.Transitions>
                                <VisualState x:Name="RightDrawerOpen">
                                    <Storyboard>
                                        <DoubleAnimation Storyboard.TargetName="RightDrawerShadow" Storyboard.TargetProperty="Opacity" From="0" To="1" Duration="0" />
                                        <ThicknessAnimation Storyboard.TargetProperty="Margin" Storyboard.TargetName="PART_RightDrawer" To="0 0 0 0" Duration="0"/>
                                    </Storyboard>
                                </VisualState>
                                <VisualState x:Name="RightDrawerClosed">
                                    <Storyboard>
                                        <DoubleAnimation Storyboard.TargetName="RightDrawerShadow" Storyboard.TargetProperty="Opacity" From="0" To="0" Duration="0" />
                                        <ThicknessAnimation Storyboard.TargetProperty="Margin" Storyboard.TargetName="PART_RightDrawer" Duration="0"/>
                                    </Storyboard>
                                </VisualState>
                            </VisualStateGroup>
                            <VisualStateGroup x:Name="TopDrawer">
                                <VisualStateGroup.Transitions>
                                    <VisualTransition From="TopDrawerClosed" To="TopDrawerOpen">
                                        <Storyboard>
                                            <ThicknessAnimationUsingKeyFrames Storyboard.TargetProperty="Margin" Storyboard.TargetName="PART_TopDrawer">
                                                <EasingThicknessKeyFrame Value="0" KeyTime="0:0:0.4">
                                                    <EasingThicknessKeyFrame.EasingFunction>
                                                        <SineEase EasingMode="EaseOut" />
                                                    </EasingThicknessKeyFrame.EasingFunction>
                                                </EasingThicknessKeyFrame>
                                            </ThicknessAnimationUsingKeyFrames>
                                            <DoubleAnimation Storyboard.TargetName="TopDrawerShadow" Storyboard.TargetProperty="Opacity" From="0" To="1" Duration="0:0:0.04" />
                                        </Storyboard>
                                    </VisualTransition>
                                    <VisualTransition From="TopDrawerOpen" To="TopDrawerClosed">
                                        <Storyboard>
                                            <ThicknessAnimation Storyboard.TargetProperty="Margin" Storyboard.TargetName="PART_TopDrawer" Duration="0:0:0.4">
                                                <ThicknessAnimation.EasingFunction>
                                                    <SineEase EasingMode="EaseOut" />
                                                </ThicknessAnimation.EasingFunction>
                                            </ThicknessAnimation>
                                            <DoubleAnimationUsingKeyFrames Storyboard.TargetName="TopDrawerShadow" Storyboard.TargetProperty="Opacity">
                                                <EasingDoubleKeyFrame Value="1" KeyTime="0:0:0.36" />
                                                <EasingDoubleKeyFrame Value="0" KeyTime="0:0:0.4">
                                                    <EasingDoubleKeyFrame.EasingFunction>
                                                        <SineEase EasingMode="EaseOut" />
                                                    </EasingDoubleKeyFrame.EasingFunction>
                                                </EasingDoubleKeyFrame>
                                            </DoubleAnimationUsingKeyFrames>
                                        </Storyboard>
                                    </VisualTransition>
                                </VisualStateGroup.Transitions>
                                <VisualState x:Name="TopDrawerOpen">
                                    <Storyboard>
                                        <DoubleAnimation Storyboard.TargetName="TopDrawerShadow" Storyboard.TargetProperty="Opacity" From="0" To="1" Duration="0" />
                                        <ThicknessAnimation Storyboard.TargetProperty="Margin" Storyboard.TargetName="PART_TopDrawer" To="0" Duration="0"/>
                                    </Storyboard>
                                </VisualState>
                                <VisualState x:Name="TopDrawerClosed">
                                    <Storyboard>
                                        <DoubleAnimation Storyboard.TargetName="TopDrawerShadow" Storyboard.TargetProperty="Opacity" From="0" To="0" Duration="0" />
                                        <ThicknessAnimation Storyboard.TargetProperty="Margin" Storyboard.TargetName="PART_TopDrawer" Duration="0"/>
                                    </Storyboard>
                                </VisualState>
                            </VisualStateGroup>
                            <VisualStateGroup x:Name="BottomDrawer">
                                <VisualStateGroup.Transitions>
                                    <VisualTransition From="BottomDrawerClosed" To="BottomDrawerOpen">
                                        <Storyboard>
                                            <ThicknessAnimationUsingKeyFrames Storyboard.TargetProperty="Margin" Storyboard.TargetName="PART_BottomDrawer">
                                                <EasingThicknessKeyFrame Value="0" KeyTime="0:0:0.4">
                                                    <EasingThicknessKeyFrame.EasingFunction>
                                                        <SineEase EasingMode="EaseOut" />
                                                    </EasingThicknessKeyFrame.EasingFunction>
                                                </EasingThicknessKeyFrame>
                                            </ThicknessAnimationUsingKeyFrames>
                                            <DoubleAnimation Storyboard.TargetName="BottomDrawerShadow" Storyboard.TargetProperty="Opacity" From="0" To="1" Duration="0:0:0.04" />
                                        </Storyboard>
                                    </VisualTransition>
                                    <VisualTransition From="BottomDrawerOpen" To="BottomDrawerClosed">
                                        <Storyboard>
                                            <ThicknessAnimation Storyboard.TargetProperty="Margin" Storyboard.TargetName="PART_BottomDrawer" Duration="0:0:0.4">
                                                <ThicknessAnimation.EasingFunction>
                                                    <SineEase EasingMode="EaseOut" />
                                                </ThicknessAnimation.EasingFunction>
                                            </ThicknessAnimation>
                                            <DoubleAnimationUsingKeyFrames Storyboard.TargetName="BottomDrawerShadow" Storyboard.TargetProperty="Opacity">
                                                <EasingDoubleKeyFrame Value="1" KeyTime="0:0:0.36" />
                                                <EasingDoubleKeyFrame Value="0" KeyTime="0:0:0.4">
                                                    <EasingDoubleKeyFrame.EasingFunction>
                                                        <SineEase EasingMode="EaseOut" />
                                                    </EasingDoubleKeyFrame.EasingFunction>
                                                </EasingDoubleKeyFrame>
                                            </DoubleAnimationUsingKeyFrames>
                                        </Storyboard>
                                    </VisualTransition>
                                </VisualStateGroup.Transitions>
                                <VisualState x:Name="BottomDrawerOpen">
                                    <Storyboard>
                                        <DoubleAnimation Storyboard.TargetName="BottomDrawerShadow" Storyboard.TargetProperty="Opacity" From="0" To="1" Duration="0" />
                                        <ThicknessAnimation Storyboard.TargetProperty="Margin" Storyboard.TargetName="PART_BottomDrawer" To="0 0 0 0" Duration="0"/>
                                    </Storyboard>
                                </VisualState>
                                <VisualState x:Name="BottomDrawerClosed">
                                    <Storyboard>
                                        <DoubleAnimation Storyboard.TargetName="BottomDrawerShadow" Storyboard.TargetProperty="Opacity" From="0" To="0" Duration="0" />
                                        <ThicknessAnimation Storyboard.TargetProperty="Margin" Storyboard.TargetName="PART_BottomDrawer" Duration="0"/>
                                    </Storyboard>
                                </VisualState>
                            </VisualStateGroup>
                        </VisualStateManager.VisualStateGroups>
                        <Grid x:Name="RootGrid">
                            <AdornerDecorator>
                                <ContentPresenter 
                                        x:Name="ContentPresenter" Opacity="1"                    
                                        Content="{TemplateBinding Content}" ContentTemplate="{TemplateBinding ContentTemplate}" ContentStringFormat="{TemplateBinding ContentStringFormat}" />
                            </AdornerDecorator>
                            <Grid x:Name="PART_ContentCover" Background="{x:Null}" Opacity="0" IsHitTestVisible="False" Focusable="False" />
                            <Grid>
                                <Grid HorizontalAlignment="Left" VerticalAlignment="Stretch"
                                      x:Name="PART_LeftDrawer"
                                      Margin="{Binding RelativeSource={RelativeSource Self}, Path=ActualWidth, Converter={StaticResource DrawerOffsetConverter}, ConverterParameter={x:Static Dock.Left}}"
                                      Panel.ZIndex="{TemplateBinding LeftDrawerZIndex}">
                                    <AdornerDecorator CacheMode="{Binding RelativeSource={RelativeSource Self}, Path=(local:ShadowAssist.CacheMode)}">
                                        <Border Effect="{Binding RelativeSource={RelativeSource TemplatedParent}, Path=(local:ShadowAssist.ShadowDepth), Converter={x:Static converters:ShadowConverter.Instance}}"
                                                Opacity="0"
                                                Background="{TemplateBinding LeftDrawerBackground}"
                                                x:Name="LeftDrawerShadow">
                                        </Border>
                                    </AdornerDecorator>
                                    <ContentPresenter Content="{TemplateBinding LeftDrawerContent}" ContentTemplate="{TemplateBinding LeftDrawerContentTemplate}" ContentStringFormat="{TemplateBinding LeftDrawerContentStringFormat}"
                                                      IsEnabled="{TemplateBinding IsLeftDrawerOpen}"
                                                      />
                                </Grid>
                                <Grid VerticalAlignment="Stretch" HorizontalAlignment="Right"
                                      x:Name="PART_RightDrawer"
                                      Margin="{Binding RelativeSource={RelativeSource Self}, Path=ActualWidth, Converter={StaticResource DrawerOffsetConverter}, ConverterParameter={x:Static Dock.Right}}"
                                      Panel.ZIndex="{TemplateBinding RightDrawerZIndex}">
                                    <AdornerDecorator CacheMode="{Binding RelativeSource={RelativeSource Self}, Path=(local:ShadowAssist.CacheMode)}">
                                        <Border Effect="{Binding RelativeSource={RelativeSource TemplatedParent}, Path=(local:ShadowAssist.ShadowDepth), Converter={x:Static converters:ShadowConverter.Instance}}"
                                                Opacity="0"
                                                Background="{TemplateBinding RightDrawerBackground}"
                                                x:Name="RightDrawerShadow">
                                        </Border>
                                    </AdornerDecorator>
                                    <ContentPresenter Content="{TemplateBinding RightDrawerContent}" ContentTemplate="{TemplateBinding RightDrawerContentTemplate}" ContentStringFormat="{TemplateBinding RightDrawerContentStringFormat}"
                                                      IsEnabled="{TemplateBinding IsRightDrawerOpen}" />
                                </Grid>
                                <Grid HorizontalAlignment="Stretch" VerticalAlignment="Top"
                                      x:Name="PART_TopDrawer"
                                      Margin="{Binding RelativeSource={RelativeSource Self}, Path=ActualHeight, Converter={StaticResource DrawerOffsetConverter}, ConverterParameter={x:Static Dock.Top}}"
                                      Panel.ZIndex="{TemplateBinding TopDrawerZIndex}">
                                    <AdornerDecorator CacheMode="{Binding RelativeSource={RelativeSource Self}, Path=(local:ShadowAssist.CacheMode)}">
                                        <Border Effect="{Binding RelativeSource={RelativeSource TemplatedParent}, Path=(local:ShadowAssist.ShadowDepth), Converter={x:Static converters:ShadowConverter.Instance}}"
                                                Opacity="0"
                                                Background="{TemplateBinding TopDrawerBackground}"
                                                x:Name="TopDrawerShadow">
                                        </Border>
                                    </AdornerDecorator>
                                    <ContentPresenter Content="{TemplateBinding TopDrawerContent}" ContentTemplate="{TemplateBinding TopDrawerContentTemplate}" ContentStringFormat="{TemplateBinding TopDrawerContentStringFormat}"
                                                      IsEnabled="{TemplateBinding IsTopDrawerOpen}" />
                                </Grid>
                                <Grid VerticalAlignment="Bottom" HorizontalAlignment="Stretch"
                                      x:Name="PART_BottomDrawer"
                                      Margin="{Binding RelativeSource={RelativeSource Self}, Path=ActualHeight, Converter={StaticResource DrawerOffsetConverter}, ConverterParameter={x:Static Dock.Bottom}}"
                                      Panel.ZIndex="{TemplateBinding BottomDrawerZIndex}">
                                    <AdornerDecorator CacheMode="{Binding RelativeSource={RelativeSource Self}, Path=(local:ShadowAssist.CacheMode)}">
                                        <Border Effect="{Binding RelativeSource={RelativeSource TemplatedParent}, Path=(local:ShadowAssist.ShadowDepth), Converter={x:Static converters:ShadowConverter.Instance}}"
                                            Opacity="0"
                                            Background="{TemplateBinding BottomDrawerBackground}"
                                            x:Name="BottomDrawerShadow">
                                        </Border>
                                    </AdornerDecorator>
                                    <ContentPresenter Content="{TemplateBinding BottomDrawerContent}" ContentTemplate="{TemplateBinding BottomDrawerContentTemplate}" ContentStringFormat="{TemplateBinding BottomDrawerContentStringFormat}"
                                                      IsEnabled="{TemplateBinding IsBottomDrawerOpen}"/>
                                </Grid>
                            </Grid>
                        </Grid>
                    </Border>
                </ControlTemplate>
            </Setter.Value>
        </Setter>
    </Style>    

    <Style TargetType="{x:Type local:PackIcon}">
        <Setter Property="Height" Value="16" />
        <Setter Property="Width" Value="16" />
        <Setter Property="HorizontalAlignment" Value="Left" />
        <Setter Property="VerticalAlignment" Value="Top" />
        <Setter Property="IsTabStop" Value="False" />
        <Setter Property="FlowDirection" Value="LeftToRight" />
        <Setter Property="Template">
            <Setter.Value>
                <ControlTemplate TargetType="{x:Type local:PackIcon}">
                    <Border Background="{TemplateBinding Background}" 
                            BorderBrush="{TemplateBinding BorderBrush}"
                            BorderThickness="{TemplateBinding BorderThickness}">
                        <Viewbox FlowDirection="{TemplateBinding FlowDirection}">
                            <Canvas Width="24" Height="24">
                                <Path Data="{Binding Data, RelativeSource={RelativeSource TemplatedParent}}"                                   
                                      Fill="{TemplateBinding Foreground}" />
                            </Canvas>
                        </Viewbox>
                    </Border>
                </ControlTemplate>
            </Setter.Value>
        </Setter>
    </Style>

     <Style TargetType="{x:Type transitions:Transitioner}">
        <Setter Property="ClipToBounds" Value="True" />
        <Setter Property="ItemsPanel">
            <Setter.Value>
                <ItemsPanelTemplate>
                    <Grid IsItemsHost="True" />
                </ItemsPanelTemplate>
            </Setter.Value>
        </Setter>
        <Setter Property="Template">
            <Setter.Value>
                <ControlTemplate TargetType="{x:Type transitions:Transitioner}">
                    <Border Background="{TemplateBinding Background}"
                            BorderBrush="{TemplateBinding BorderBrush}"
                            BorderThickness="{TemplateBinding BorderThickness}">
                        <ItemsPresenter x:Name="ItemsPresenter" />
                    </Border>
                    <ControlTemplate.Triggers>
                        <Trigger Property="SelectedIndex" Value="-1">
                            <Setter TargetName="ItemsPresenter" Property="Visibility" Value="Hidden" />
                        </Trigger>
                    </ControlTemplate.Triggers>
                </ControlTemplate>
            </Setter.Value>
        </Setter>
    </Style>

    <Style TargetType="{x:Type transitions:TransitioningContentBase}">
        <Setter Property="KeyboardNavigation.IsTabStop" Value="False"/>
        <Setter Property="Template">
            <Setter.Value>
                <ControlTemplate TargetType="{x:Type transitions:TransitioningContentBase}">
                    <Border Background="{TemplateBinding Background}" BorderBrush="{TemplateBinding BorderBrush}" BorderThickness="{TemplateBinding BorderThickness}"
                            x:Name="Border">
                        <ContentPresenter 
                                x:Name="ContentPresenter"                    
                                Margin="{TemplateBinding Padding}"                            
                                Content="{TemplateBinding ContentControl.Content}" 
                                ContentTemplate="{TemplateBinding ContentControl.ContentTemplate}" 
                                ContentTemplateSelector="{TemplateBinding ContentControl.ContentTemplateSelector}" 
                                ContentStringFormat="{TemplateBinding ContentControl.ContentStringFormat}"
                                RenderTransformOrigin=".5,.5">
                            <ContentPresenter.RenderTransform>
                                <TransformGroup>
                                    <MatrixTransform x:Name="PART_MatrixTransform" />
                                    <RotateTransform x:Name="PART_RotateTransform" Angle="0" />
                                    <ScaleTransform  x:Name="PART_ScaleTransform" ScaleX="1" ScaleY="1" />
                                    <SkewTransform x:Name="PART_SkewTransform" AngleX="0" AngleY="0" />
                                    <TranslateTransform x:Name="PART_TranslateTransform" X="0" Y="0" />
                                </TransformGroup>
                            </ContentPresenter.RenderTransform>
                        </ContentPresenter>
                    </Border>
                </ControlTemplate>
            </Setter.Value>
        </Setter>
    </Style>

    <Style TargetType="{x:Type transitions:TransitioningContent}" BasedOn="{StaticResource {x:Type transitions:TransitioningContentBase}}" />

    <Style TargetType="{x:Type transitions:TransitionerSlide}" BasedOn="{StaticResource {x:Type transitions:TransitioningContentBase}}">
        <Setter Property="RenderTransformOrigin" Value=".5,.5" />
        <Setter Property="IsEnabled" Value="False" />
        <Setter Property="Visibility" Value="Hidden" />
        <Style.Triggers>
            <Trigger Property="State" Value="Current">
                <Setter Property="Visibility" Value="Visible" />
                <Setter Property="IsEnabled" Value="True" />
            </Trigger>
            <Trigger Property="State" Value="Previous">
                <Setter Property="Visibility" Value="Visible" />
            </Trigger>
        </Style.Triggers>
    </Style>

</ResourceDictionary><|MERGE_RESOLUTION|>--- conflicted
+++ resolved
@@ -598,19 +598,9 @@
                                 </VisualState>
                             </VisualStateGroup>
                         </VisualStateManager.VisualStateGroups>
-<<<<<<< HEAD
                         <controlzEx:PopupEx PlacementTarget="{Binding ElementName=DialogHostRoot, Mode=OneWay}"
                                             x:Name="PART_Popup"
                                             Style="{TemplateBinding PopupStyle}">
-=======
-                        <controlzEx:PopupEx IsOpen="False"
-                                          PlacementTarget="{Binding ElementName=DialogHostRoot, Mode=OneWay}"
-                                          StaysOpen="True"
-                                          AllowsTransparency="True"
-                                          PopupAnimation="None"
-                                          x:Name="PART_Popup"
-                                          Placement="Center">
->>>>>>> 528d2459
                             <controlzEx:PopupEx.Resources>
                                 <ResourceDictionary>
                                     <ResourceDictionary.MergedDictionaries>
