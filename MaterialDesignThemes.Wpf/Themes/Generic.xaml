--- conflicted
+++ resolved
@@ -133,21 +133,6 @@
                                           HorizontalAlignment="{TemplateBinding HorizontalContentAlignment}"
                                           VerticalAlignment="{TemplateBinding VerticalContentAlignment}"/>
                     </Grid>
-                </ControlTemplate>
-            </Setter.Value>
-        </Setter>
-    </Style>
-
-<<<<<<< HEAD
-=======
-    <Style TargetType="{x:Type local:ProgressLoop}">
-        <Setter Property="Template">
-            <Setter.Value>
-                <ControlTemplate TargetType="{x:Type local:ProgressLoop}">
-                    <Border Background="{TemplateBinding Background}"
-                            BorderBrush="{TemplateBinding BorderBrush}"
-                            BorderThickness="{TemplateBinding BorderThickness}">
-                    </Border>
                 </ControlTemplate>
             </Setter.Value>
         </Setter>
@@ -207,7 +192,6 @@
         </Setter>
     </Style>
 
->>>>>>> c6599a25
     <Style TargetType="{x:Type local:MaterialDateDisplay}">
         <Setter Property="Background" Value="Transparent" />
         <Setter Property="Template">
