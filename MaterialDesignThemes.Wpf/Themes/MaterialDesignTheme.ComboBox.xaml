--- conflicted
+++ resolved
@@ -185,36 +185,6 @@
                             Text="{TemplateBinding wpf:TextFieldAssist.Hint}"
                             Visibility="{TemplateBinding Text, Converter={StaticResource TextFieldHintVisibilityConverter}}" />
             <ContentPresenter x:Name="contentPresenter" ContentTemplate="{TemplateBinding SelectionBoxItemTemplate}" ContentTemplateSelector="{TemplateBinding ItemTemplateSelector}" Content="{TemplateBinding SelectionBoxItem}" ContentStringFormat="{TemplateBinding SelectionBoxItemStringFormat}" HorizontalAlignment="{TemplateBinding HorizontalContentAlignment}" IsHitTestVisible="false" Margin="{TemplateBinding Padding}" SnapsToDevicePixels="{TemplateBinding SnapsToDevicePixels}" VerticalAlignment="{TemplateBinding VerticalContentAlignment}"/>
-<<<<<<< HEAD
-			<Border BorderBrush="{DynamicResource PrimaryHueMidBrush}" BorderThickness="0 0 0 2"
-                            x:Name="focusBorder" Visibility="Hidden"
-                            Grid.ColumnSpan="2" />
-		</Grid>
-		<ControlTemplate.Triggers>
-			<Trigger Property="HasDropShadow" SourceName="PART_Popup" Value="true">
-				<Setter Property="Margin" TargetName="shadow" Value="5,5,5,5"/>
-			</Trigger>
-			<Trigger Property="HasItems" Value="false">
-				<Setter Property="Height" TargetName="dropDownBorder" Value="95"/>
-			</Trigger>
-			<Trigger Property="IsKeyboardFocused" Value="True">
-				<Setter TargetName="focusBorder" Property="Visibility" Value="Visible" />
-			</Trigger>
-			<MultiTrigger>
-				<MultiTrigger.Conditions>
-					<Condition Property="IsGrouping" Value="true"/>
-				</MultiTrigger.Conditions>
-				<Setter Property="ScrollViewer.CanContentScroll" Value="false"/>
-			</MultiTrigger>
-			<Trigger Property="ScrollViewer.CanContentScroll" SourceName="DropDownScrollViewer" Value="false">
-				<Setter Property="Canvas.Top" TargetName="opaqueRect" Value="{Binding VerticalOffset, ElementName=DropDownScrollViewer}"/>
-				<Setter Property="Canvas.Left" TargetName="opaqueRect" Value="{Binding HorizontalOffset, ElementName=DropDownScrollViewer}"/>
-			</Trigger>
-		</ControlTemplate.Triggers>
-	</ControlTemplate>
-	<SolidColorBrush x:Key="TextBox.Static.Background" Color="#FFFFFFFF"/>
-	<Style x:Key="ComboBoxEditableTextBox" TargetType="{x:Type TextBox}">
-=======
             <wpf:Underline x:Name="Underline" Grid.ColumnSpan="2"/>
         </Grid>
         <ControlTemplate.Triggers>
@@ -229,8 +199,7 @@
             </Trigger>
             <MultiTrigger>
                 <MultiTrigger.Conditions>
-                    <Condition Property="IsGrouping" Value="true"/>
-                    <Condition Property="VirtualizingPanel.IsVirtualizingWhenGrouping" Value="false"/>
+                    <Condition Property="IsGrouping" Value="true"/>                    
                 </MultiTrigger.Conditions>
                 <Setter Property="ScrollViewer.CanContentScroll" Value="false"/>
             </MultiTrigger>
@@ -346,8 +315,7 @@
             </Trigger>
             <MultiTrigger>
                 <MultiTrigger.Conditions>
-                    <Condition Property="IsGrouping" Value="true"/>
-                    <Condition Property="VirtualizingPanel.IsVirtualizingWhenGrouping" Value="false"/>
+                    <Condition Property="IsGrouping" Value="true"/>                    
                 </MultiTrigger.Conditions>
                 <Setter Property="ScrollViewer.CanContentScroll" Value="false"/>
             </MultiTrigger>
@@ -359,7 +327,6 @@
     </ControlTemplate>
 
     <Style x:Key="MaterialDesignComboBoxEditableTextBox" TargetType="{x:Type TextBox}">
->>>>>>> 7979580e
 		<Setter Property="OverridesDefaultStyle" Value="true"/>
 		<Setter Property="AllowDrop" Value="true"/>
 		<Setter Property="MinWidth" Value="0"/>
@@ -562,7 +529,6 @@
             <MultiTrigger>
                 <MultiTrigger.Conditions>
                     <Condition Property="IsGrouping" Value="true"/>
-                    <Condition Property="VirtualizingPanel.IsVirtualizingWhenGrouping" Value="false"/>
                 </MultiTrigger.Conditions>
                 <Setter Property="ScrollViewer.CanContentScroll" Value="false"/>
             </MultiTrigger>
