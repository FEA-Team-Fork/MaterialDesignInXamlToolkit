<ResourceDictionary xmlns="http://schemas.microsoft.com/winfx/2006/xaml/presentation"
                    xmlns:x="http://schemas.microsoft.com/winfx/2006/xaml"
                    xmlns:converters="clr-namespace:MaterialDesignThemes.Wpf.Converters"
                    xmlns:system="clr-namespace:System;assembly=mscorlib"
                    xmlns:wpf="clr-namespace:MaterialDesignThemes.Wpf">

    <ResourceDictionary.MergedDictionaries>
        <ResourceDictionary Source="pack://application:,,,/MaterialDesignThemes.Wpf;component/Themes/MaterialDesignTheme.Shadows.xaml" />
    </ResourceDictionary.MergedDictionaries>

    <converters:TextFieldHintVisibilityConverter x:Key="TextFieldHintVisibilityConverter" IsNotEmptyValue="Collapsed" />
    <converters:MathConverter x:Key="MathAddConverter" Operation="Add" />
    <converters:BrushRoundConverter x:Key="BrushRoundConverter" />

    <Storyboard x:Key="MaterialDesignComboBoxPopupAnimationExpand">
        <ThicknessAnimation AccelerationRatio="0.7"
                            DecelerationRatio="0.3"
                            Duration="0:0:0.3"
                            From="16 0 16 0"
                            Storyboard.TargetName="shadow"
                            Storyboard.TargetProperty="Margin"
                            To="0 0 0 0" />
        <!--
        <DoubleAnimation AccelerationRatio="0.7"
                         DecelerationRatio="0.3"
                         Duration="0:0:0.4"
                         From="0"
                         Storyboard.TargetName="PopupTemplateRootGrid"
                         Storyboard.TargetProperty="Opacity"
                         To="1" />
        -->
    </Storyboard>

    <Storyboard x:Key="MaterialDesignComboBoxPopupAnimationCollapse">
        <!--
        <DoubleAnimation Duration="0:0:0"
                         Storyboard.TargetName="PopupTemplateRootGrid"
                         Storyboard.TargetProperty="Opacity"
                         To="0" />
        -->
        <ThicknessAnimation Duration="0:0:0.3"
                            Storyboard.TargetName="shadow"
                            Storyboard.TargetProperty="Margin"
                            To="11 0 11 0" />
    </Storyboard>

    <Style x:Key="FocusVisual">
        <Setter Property="Control.Template">
            <Setter.Value>
                <ControlTemplate>
                    <Rectangle Margin="2 2 2 2"
                               SnapsToDevicePixels="true"
                               Stroke="{DynamicResource {x:Static SystemColors.ControlTextBrushKey}}"
                               StrokeDashArray="1 2"
                               StrokeThickness="1" />
                </ControlTemplate>
            </Setter.Value>
        </Setter>
    </Style>

    <Style x:Key="MaterialDesignComboBoxEditableTextBox" TargetType="{x:Type TextBox}">
        <Setter Property="OverridesDefaultStyle" Value="true" />
        <Setter Property="AllowDrop" Value="true" />
        <Setter Property="MinWidth" Value="0" />
        <Setter Property="MinHeight" Value="0" />
        <Setter Property="FocusVisualStyle" Value="{x:Null}" />
        <Setter Property="ScrollViewer.PanningMode" Value="VerticalFirst" />
        <Setter Property="Stylus.IsFlicksEnabled" Value="False" />
        <Setter Property="wpf:TextFieldAssist.TextBoxViewMargin" Value="1 0 1 0" />
        <Setter Property="Template">
            <Setter.Value>
                <ControlTemplate TargetType="{x:Type TextBox}">
                    <Grid>
                        <ScrollViewer x:Name="PART_ContentHost"
                                      Focusable="false"
                                      HorizontalScrollBarVisibility="Hidden"
                                      VerticalScrollBarVisibility="Hidden" />
                    </Grid>
                </ControlTemplate>
            </Setter.Value>
        </Setter>
    </Style>

    <ControlTemplate x:Key="MaterialDesignComboBoxItemTemplate" TargetType="{x:Type ComboBoxItem}">
        <Grid x:Name="GridWrapper">
            <VisualStateManager.VisualStateGroups>
                <VisualStateGroup Name="CommonStates">
                    <VisualStateGroup.Transitions>
                        <VisualTransition GeneratedDuration="0:0:0.3" To="Normal">
                            <VisualTransition.GeneratedEasingFunction>
                                <CircleEase EasingMode="EaseOut" />
                            </VisualTransition.GeneratedEasingFunction>
                        </VisualTransition>
                    </VisualStateGroup.Transitions>
                    <VisualState Name="Normal" />
                    <VisualState Name="MouseOver">
                        <Storyboard>
                            <DoubleAnimation Duration="0"
                                             Storyboard.TargetName="MouseOverBorder"
                                             Storyboard.TargetProperty="Opacity"
                                             To="0.1" />
                        </Storyboard>
                    </VisualState>
                </VisualStateGroup>
                <VisualStateGroup Name="SelectionStates">
                    <VisualStateGroup.Transitions>
                        <VisualTransition GeneratedDuration="0:0:0.3" />
                    </VisualStateGroup.Transitions>
                    <VisualState Name="Selected">
                        <Storyboard>
                            <DoubleAnimation Duration="0"
                                             Storyboard.TargetName="SelectedBorder"
                                             Storyboard.TargetProperty="Opacity"
                                             To="0.18" />
                        </Storyboard>
                    </VisualState>
                    <VisualState Name="Unselected" />
                </VisualStateGroup>
                <VisualStateGroup Name="FocusStates">
                    <VisualStateGroup.Transitions>
                        <VisualTransition GeneratedDuration="0:0:0.3" To="Unfocused" />
                    </VisualStateGroup.Transitions>
                    <VisualState Name="Focused">
                        <Storyboard>
                            <DoubleAnimation Duration="0"
                                             Storyboard.TargetName="MouseOverBorder"
                                             Storyboard.TargetProperty="Opacity"
                                             To="0.1" />
                        </Storyboard>
                    </VisualState>
                    <VisualState Name="Unfocused" />
                </VisualStateGroup>
            </VisualStateManager.VisualStateGroups>
            <Border x:Name="BackBorder"
                    Background="{TemplateBinding Background}"
                    BorderBrush="{TemplateBinding BorderBrush}"
                    BorderThickness="{TemplateBinding BorderThickness}"
                    SnapsToDevicePixels="true" />

            <Border x:Name="MouseOverBorder"
                    Background="{TemplateBinding Foreground,
                                                 Converter={StaticResource BrushRoundConverter}}"
                    BorderBrush="{TemplateBinding BorderBrush}"
                    BorderThickness="{TemplateBinding BorderThickness}"
                    Opacity="0"
                    SnapsToDevicePixels="true" />
            <Border x:Name="SelectedBorder"
                    Background="{TemplateBinding Foreground,
                                                 Converter={StaticResource BrushRoundConverter}}"
                    Opacity="0"
                    RenderTransformOrigin="0.5,0.5" />
            <wpf:Ripple HorizontalAlignment="Stretch"
                        VerticalAlignment="Stretch"
                        HorizontalContentAlignment="{TemplateBinding HorizontalContentAlignment}"
                        VerticalContentAlignment="{TemplateBinding VerticalContentAlignment}"
                        Content="{TemplateBinding Content}"
                        ContentTemplate="{TemplateBinding ContentTemplate}"
                        ContentTemplateSelector="{TemplateBinding ContentTemplateSelector}"
                        Feedback="{TemplateBinding Foreground,
                                                   Converter={StaticResource BrushRoundConverter}}"
                        Focusable="False"
                        Padding="{TemplateBinding Padding}"
                        SnapsToDevicePixels="{TemplateBinding SnapsToDevicePixels}" />
        </Grid>
        <ControlTemplate.Triggers>
            <Trigger Property="IsEnabled" Value="False">
                <Setter TargetName="GridWrapper" Property="Opacity" Value="0.56" />
            </Trigger>
            <MultiTrigger>
                <MultiTrigger.Conditions>
                    <Condition Property="Tag" Value="1.0" />
                    <Condition Property="IsSelected" Value="True" />
                </MultiTrigger.Conditions>
<<<<<<< HEAD
                <Setter Property="Visibility" Value="Collapsed" />
=======
                <Setter Property="Height" Value="0"/>
>>>>>>> 1e1cc19a
            </MultiTrigger>
        </ControlTemplate.Triggers>
    </ControlTemplate>

    <Style x:Key="MaterialDesignComboBoxItemStyle" TargetType="{x:Type ComboBoxItem}">
        <Setter Property="SnapsToDevicePixels" Value="True" />
        <Setter Property="Padding" Value="16 8" />
        <Setter Property="HorizontalContentAlignment" Value="{Binding HorizontalContentAlignment, RelativeSource={RelativeSource AncestorType={x:Type ItemsControl}}}" />
        <Setter Property="VerticalContentAlignment" Value="{Binding VerticalContentAlignment, RelativeSource={RelativeSource AncestorType={x:Type ItemsControl}}}" />
        <Setter Property="Background" Value="Transparent" />
        <Setter Property="BorderBrush" Value="Transparent" />
        <Setter Property="BorderThickness" Value="0" />
        <Setter Property="FocusVisualStyle" Value="{StaticResource FocusVisual}" />
        <Setter Property="Template" Value="{StaticResource MaterialDesignComboBoxItemTemplate}" />
    </Style>

    <Style x:Key="MaterialDesignComboBoxItemSelectedCollapsedStyle"
           BasedOn="{StaticResource MaterialDesignComboBoxItemStyle}"
           TargetType="{x:Type ComboBoxItem}">
        <Setter Property="Tag" Value="1.0" />
    </Style>

    <Style x:Key="MaterialDesignComboBoxToggleButton" TargetType="{x:Type ToggleButton}">
        <Setter Property="Foreground" Value="{Binding RelativeSource={RelativeSource AncestorType={x:Type FrameworkElement}}, Path=(TextElement.Foreground)}" />
        <Setter Property="OverridesDefaultStyle" Value="true" />
        <Setter Property="IsTabStop" Value="false" />
        <Setter Property="Focusable" Value="false" />
        <Setter Property="ClickMode" Value="Press" />
        <Setter Property="Template">
            <Setter.Value>
                <ControlTemplate TargetType="{x:Type ToggleButton}">
                    <Grid>
                        <Border x:Name="templateRoot"
                                Background="{TemplateBinding Background}"
                                BorderBrush="{TemplateBinding BorderBrush}"
                                BorderThickness="{TemplateBinding BorderThickness}"
                                UseLayoutRounding="True">
                            <Border x:Name="splitBorder"
                                    Margin="0"
                                    HorizontalAlignment="Right"
                                    VerticalAlignment="Center"
                                    BorderBrush="Transparent"
                                    BorderThickness="0"
                                    UseLayoutRounding="true">
                                <Path x:Name="arrow"
                                              Width="8" Height="8"
                                              Margin="0"
                                              Stretch="Uniform"
                                              HorizontalAlignment="Right"
                                              VerticalAlignment="Center"
                                              Data="M7,10L12,15L17,10H7Z"
                                              Fill="{TemplateBinding BorderBrush}" />
                            </Border>
                        </Border>
                    </Grid>
                    <ControlTemplate.Triggers>
                        <MultiDataTrigger>
                            <MultiDataTrigger.Conditions>
                                <Condition Binding="{Binding IsMouseOver, RelativeSource={RelativeSource Self}}" Value="true" />
                                <Condition Binding="{Binding IsEditable, RelativeSource={RelativeSource AncestorType={x:Type ComboBox}}}" Value="false" />
                            </MultiDataTrigger.Conditions>
                        </MultiDataTrigger>
                        <MultiDataTrigger>
                            <MultiDataTrigger.Conditions>
                                <Condition Binding="{Binding IsMouseOver, RelativeSource={RelativeSource Self}}" Value="true" />
                                <Condition Binding="{Binding IsEditable, RelativeSource={RelativeSource AncestorType={x:Type ComboBox}}}" Value="true" />
                            </MultiDataTrigger.Conditions>
                            <Setter Property="BorderBrush" Value="{DynamicResource PrimaryHueMidBrush}" />
                        </MultiDataTrigger>
                        <Trigger Property="IsPressed" Value="true">
                            <Setter TargetName="arrow" Property="Fill" Value="{DynamicResource PrimaryHueDarkBrush}" />
                        </Trigger>
                        <Trigger Property="IsEnabled" Value="false">
                            <Setter TargetName="arrow" Property="Fill" Value="{DynamicResource MaterialDesignCheckBoxDisabled}" />
                        </Trigger>
                        <MultiDataTrigger>
                            <MultiDataTrigger.Conditions>
                                <Condition Binding="{Binding IsEnabled, RelativeSource={RelativeSource Self}}" Value="false" />
                                <Condition Binding="{Binding IsEditable, RelativeSource={RelativeSource AncestorType={x:Type ComboBox}}}" Value="false" />
                            </MultiDataTrigger.Conditions>
                            <Setter TargetName="templateRoot" Property="BorderBrush" Value="{DynamicResource MaterialDesignCheckBoxDisabled}" />
                        </MultiDataTrigger>
                        <MultiDataTrigger>
                            <MultiDataTrigger.Conditions>
                                <Condition Binding="{Binding IsEnabled, RelativeSource={RelativeSource Self}}" Value="false" />
                                <Condition Binding="{Binding IsEditable, RelativeSource={RelativeSource AncestorType={x:Type ComboBox}}}" Value="true" />
                            </MultiDataTrigger.Conditions>
                            <Setter TargetName="templateRoot" Property="BorderBrush" Value="{DynamicResource MaterialDesignCheckBoxDisabled}" />
                            <Setter TargetName="splitBorder" Property="BorderBrush" Value="{DynamicResource MaterialDesignCheckBoxDisabled}" />
                        </MultiDataTrigger>
                    </ControlTemplate.Triggers>
                </ControlTemplate>
            </Setter.Value>
        </Setter>
    </Style>

    <ControlTemplate x:Key="MaterialDesignComboBoxTemplate" TargetType="{x:Type ComboBox}">
        <Grid x:Name="templateRoot"
              SnapsToDevicePixels="True"
              UseLayoutRounding="True">
            <Grid.ColumnDefinitions>
                <ColumnDefinition Width="*" />
                <ColumnDefinition Width="0" MinWidth="{DynamicResource {x:Static SystemParameters.VerticalScrollBarWidthKey}}" />
            </Grid.ColumnDefinitions>
            <ToggleButton x:Name="toggleButton"
                              Background="{TemplateBinding Background}"
                              BorderBrush="{TemplateBinding BorderBrush}"
                              BorderThickness="{TemplateBinding BorderThickness}"
                              Grid.ColumnSpan="2"
                              IsChecked="{Binding IsDropDownOpen, Mode=TwoWay, RelativeSource={RelativeSource TemplatedParent}}"
                              Style="{StaticResource MaterialDesignComboBoxToggleButton}" />
            <Grid x:Name="ContentWrapper"
                      Margin="{TemplateBinding Padding}"
                      HorizontalAlignment="{TemplateBinding HorizontalContentAlignment}"
                      VerticalAlignment="{TemplateBinding VerticalContentAlignment}">
                <TextBlock x:Name="Hint"
                           IsHitTestVisible="False"
                           Opacity="{Binding Path=(wpf:TextFieldAssist.HintOpacity), RelativeSource={RelativeSource TemplatedParent}}"
                           Text="{TemplateBinding wpf:TextFieldAssist.Hint}"
                           SnapsToDevicePixels="{TemplateBinding SnapsToDevicePixels}"
                           UseLayoutRounding="{TemplateBinding UseLayoutRounding}"
                           Visibility="{TemplateBinding Text, Converter={StaticResource TextFieldHintVisibilityConverter}}" />
                <ContentPresenter x:Name="contentPresenter"
                                  Content="{TemplateBinding SelectionBoxItem}"
                                  ContentStringFormat="{TemplateBinding SelectionBoxItemStringFormat}"
                                  ContentTemplate="{TemplateBinding SelectionBoxItemTemplate}"
                                  ContentTemplateSelector="{TemplateBinding ItemTemplateSelector}"
                                  IsHitTestVisible="false"
                                  SnapsToDevicePixels="{TemplateBinding SnapsToDevicePixels}"
                                  UseLayoutRounding="{TemplateBinding UseLayoutRounding}" />
                <TextBox x:Name="PART_EditableTextBox"
                         IsReadOnly="{Binding IsReadOnly, RelativeSource={RelativeSource TemplatedParent}}"
                         Style="{StaticResource MaterialDesignComboBoxEditableTextBox}"
                         SnapsToDevicePixels="{TemplateBinding SnapsToDevicePixels}"
                         UseLayoutRounding="{TemplateBinding UseLayoutRounding}"
                         Visibility="Collapsed" />
            </Grid>
            <wpf:Underline x:Name="Underline"
                           Grid.ColumnSpan="2"
                           IsActive="{Binding ElementName=PART_EditableTextBox, Path=IsKeyboardFocused}"
                           Visibility="Collapsed" />

            <Popup x:Name="PART_Popup"
                   AllowsTransparency="true"
                   Focusable="False"
                   HorizontalOffset="-16"
                   IsOpen="{Binding IsDropDownOpen, Mode=TwoWay, RelativeSource={RelativeSource TemplatedParent}}"
                   PlacementTarget="{Binding ElementName=templateRoot}"
                   SnapsToDevicePixels="True"
                   UseLayoutRounding="True"
                   Placement="RelativePoint"
                   PopupAnimation="Fade"
                   VerticalOffset="-8">
                <Grid MinWidth="{Binding ActualWidth, ElementName=templateRoot, Converter={StaticResource MathAddConverter}, ConverterParameter=32}"
                      MaxHeight="{TemplateBinding MaxDropDownHeight}"
                      Margin="5">
                    <Grid.RowDefinitions>
                        <RowDefinition Height="Auto" />
                        <RowDefinition Height="*" />
                        <RowDefinition Height="Auto" />
                    </Grid.RowDefinitions>
                    <Border x:Name="shadow"
                            Grid.RowSpan="3"
                            Background="{DynamicResource MaterialDesignPaper}"
                            CornerRadius="2"
                            Effect="{StaticResource MaterialDesignShadowDepth2}" />
                    <Border x:Name="dropDownBorder"
                            Grid.RowSpan="3"
                            Margin="{Binding ElementName=shadow, Path=Margin, Mode=OneWay}"
                            Background="Transparent"
                            CornerRadius="2" />
                    <Grid Grid.Row="0" Margin="16 8 16 4">
                        <Border BorderBrush="{TemplateBinding BorderBrush}"
                                BorderThickness="{TemplateBinding BorderThickness}"
                                Visibility="{Binding ElementName=PART_EditableTextBox, Path=Visibility}"/>
                        <Grid Margin="{Binding ElementName=ContentWrapper, Path=Margin}"
                              VerticalAlignment="{TemplateBinding VerticalContentAlignment}"
                              HorizontalAlignment="{TemplateBinding HorizontalContentAlignment}">
                            <TextBox x:Name="EditableTextBoxClone"
                                     SnapsToDevicePixels="{TemplateBinding SnapsToDevicePixels}"
                                     UseLayoutRounding="{TemplateBinding UseLayoutRounding}"
                                     Visibility="{Binding ElementName=PART_EditableTextBox, Path=Visibility}"
                                     IsReadOnly="{Binding IsReadOnly, RelativeSource={RelativeSource TemplatedParent}}"
                                     Style="{StaticResource MaterialDesignComboBoxEditableTextBox}"
                                     Text="{Binding ElementName=PART_EditableTextBox, Path=Text, Mode=TwoWay, UpdateSourceTrigger=PropertyChanged}" />
                            <ContentPresenter Content="{TemplateBinding SelectionBoxItem}"
                                              ContentStringFormat="{TemplateBinding SelectionBoxItemStringFormat}"
                                              ContentTemplate="{TemplateBinding SelectionBoxItemTemplate}"
                                              ContentTemplateSelector="{TemplateBinding ItemTemplateSelector}"
                                              IsHitTestVisible="False"
                                              SnapsToDevicePixels="{TemplateBinding SnapsToDevicePixels}"
                                              UseLayoutRounding="{TemplateBinding UseLayoutRounding}"
                                              Visibility="{Binding ElementName=contentPresenter, Path=Visibility}" />
                            <TextBlock IsHitTestVisible="False"
                                       SnapsToDevicePixels="{TemplateBinding SnapsToDevicePixels}"
                                       UseLayoutRounding="{TemplateBinding UseLayoutRounding}"
                                       Opacity="{Binding Path=(wpf:TextFieldAssist.HintOpacity), RelativeSource={RelativeSource TemplatedParent}}"
                                       Text="{TemplateBinding wpf:TextFieldAssist.Hint}"
                                       Visibility="{Binding ElementName=Hint, Path=Visibility}" />
                        </Grid>
                        <wpf:Underline IsActive="{Binding ElementName=EditableTextBoxClone, Path=IsKeyboardFocused}"
                                       Visibility="{Binding ElementName=PART_EditableTextBox, Path=Visibility}"/>
                    </Grid>
                    <ScrollViewer Grid.Row="1">
                        <ItemsPresenter x:Name="ItemsPresenter" KeyboardNavigation.DirectionalNavigation="Contained" />
                    </ScrollViewer>
                    <Rectangle Grid.Row="2"
                               Height="8"
                               HorizontalAlignment="Stretch"
                               Fill="Transparent" />
                </Grid>
            </Popup>
        </Grid>
        <ControlTemplate.Triggers>
            <Trigger Property="IsEditable" Value="True">
                <Setter TargetName="PART_EditableTextBox" Property="Visibility" Value="Visible" />
                <Setter TargetName="Underline" Property="Visibility" Value="Visible" />
                <Setter TargetName="contentPresenter" Property="Visibility" Value="Collapsed" />
            </Trigger>
            <Trigger Property="IsDropDownOpen" Value="True">
                <Trigger.EnterActions>
                    <BeginStoryboard Storyboard="{DynamicResource MaterialDesignComboBoxPopupAnimationExpand}" />
                </Trigger.EnterActions>
                <Trigger.ExitActions>
                    <BeginStoryboard Storyboard="{DynamicResource MaterialDesignComboBoxPopupAnimationCollapse}" />
                </Trigger.ExitActions>
            </Trigger>
            <Trigger SourceName="PART_Popup" Property="HasDropShadow" Value="true">
                <Setter TargetName="shadow" Property="Margin" Value="0" />
            </Trigger>
            <Trigger Property="HasItems" Value="false">
                <Setter TargetName="dropDownBorder" Property="Height" Value="95" />
            </Trigger>
            <MultiTrigger>
                <MultiTrigger.Conditions>
                    <Condition Property="IsGrouping" Value="true" />
                    <Condition Property="VirtualizingPanel.IsVirtualizingWhenGrouping" Value="false" />
                </MultiTrigger.Conditions>
                <Setter Property="ScrollViewer.CanContentScroll" Value="false" />
            </MultiTrigger>
        </ControlTemplate.Triggers>
    </ControlTemplate>

    <ControlTemplate x:Key="MaterialDesignFloatingHintComboBoxTemplate" TargetType="{x:Type ComboBox}">
        <ControlTemplate.Resources>
            <Storyboard x:Key="MoveHintAsideStoryboard">
                <DoubleAnimation Duration="0:0:0.3"
                                 Storyboard.TargetName="Hint"
                                 Storyboard.TargetProperty="FontSize"
                                 To="10">
                    <DoubleAnimation.EasingFunction>
                        <SineEase EasingMode="EaseOut" />
                    </DoubleAnimation.EasingFunction>
                </DoubleAnimation>
                <DoubleAnimation Duration="0:0:0.3"
                                 Storyboard.TargetName="Hint"
                                 Storyboard.TargetProperty="Opacity"
                                 To="1">
                    <DoubleAnimation.EasingFunction>
                        <SineEase EasingMode="EaseOut" />
                    </DoubleAnimation.EasingFunction>
                </DoubleAnimation>
                <ThicknessAnimation Duration="0:0:0.3"
                                    Storyboard.TargetName="Hint"
                                    Storyboard.TargetProperty="(FrameworkElement.Margin)"
                                    To="0,-14,0,0">
                    <ThicknessAnimation.EasingFunction>
                        <SineEase EasingMode="EaseOut" />
                    </ThicknessAnimation.EasingFunction>
                </ThicknessAnimation>
            </Storyboard>
            <Storyboard x:Key="MoveHintBackStoryboard">
                <DoubleAnimation Duration="0:0:0.3"
                                 Storyboard.TargetName="Hint"
                                 Storyboard.TargetProperty="FontSize">
                    <DoubleAnimation.EasingFunction>
                        <SineEase EasingMode="EaseOut" />
                    </DoubleAnimation.EasingFunction>
                </DoubleAnimation>
                <DoubleAnimation Duration="0:0:0.3"
                                 Storyboard.TargetName="Hint"
                                 Storyboard.TargetProperty="Opacity">
                    <DoubleAnimation.EasingFunction>
                        <SineEase EasingMode="EaseOut" />
                    </DoubleAnimation.EasingFunction>
                </DoubleAnimation>
                <ThicknessAnimation Duration="0:0:0.3"
                                    Storyboard.TargetName="Hint"
                                    Storyboard.TargetProperty="(FrameworkElement.Margin)">
                    <ThicknessAnimation.EasingFunction>
                        <SineEase EasingMode="EaseOut" />
                    </ThicknessAnimation.EasingFunction>
                </ThicknessAnimation>
            </Storyboard>
        </ControlTemplate.Resources>
        <Grid x:Name="templateRoot"
              UseLayoutRounding="True"
              SnapsToDevicePixels="True">
            <Grid Margin="0 16 0 0"
                  x:Name="MarginWrapper">
                <Grid.ColumnDefinitions>
                    <ColumnDefinition Width="*" />
                    <ColumnDefinition Width="0" MinWidth="{DynamicResource {x:Static SystemParameters.VerticalScrollBarWidthKey}}" />
                </Grid.ColumnDefinitions>
                <ToggleButton x:Name="toggleButton"
                              Grid.ColumnSpan="2"
                              Background="{TemplateBinding Background}"
                              BorderBrush="{TemplateBinding BorderBrush}"
                              BorderThickness="{TemplateBinding BorderThickness}"
                              IsChecked="{Binding IsDropDownOpen, Mode=TwoWay, RelativeSource={RelativeSource TemplatedParent}}"
                              Style="{StaticResource MaterialDesignComboBoxToggleButton}" />
                <TextBlock x:Name="Hint"
                           Margin="{TemplateBinding Padding}"
                           FontSize="{TemplateBinding FontSize}"
                           HorizontalAlignment="{TemplateBinding HorizontalContentAlignment}"
                           IsHitTestVisible="False"
                           Opacity="{Binding Path=(wpf:TextFieldAssist.HintOpacity), RelativeSource={RelativeSource TemplatedParent}}"
                           SnapsToDevicePixels="True"
                           UseLayoutRounding="True"
                           Text="{TemplateBinding wpf:TextFieldAssist.Hint}" />
                <Grid x:Name="ContentWrapper"
                      Margin="{TemplateBinding Padding}"
                      HorizontalAlignment="{TemplateBinding HorizontalContentAlignment}"
                      VerticalAlignment="{TemplateBinding VerticalContentAlignment}">
                    <ContentPresenter x:Name="contentPresenter"
                                      Content="{TemplateBinding SelectionBoxItem}"
                                      ContentStringFormat="{TemplateBinding SelectionBoxItemStringFormat}"
                                      ContentTemplate="{TemplateBinding SelectionBoxItemTemplate}"
                                      ContentTemplateSelector="{TemplateBinding ItemTemplateSelector}"
                                      IsHitTestVisible="false"
                                      SnapsToDevicePixels="{TemplateBinding SnapsToDevicePixels}" />
                    <TextBox x:Name="PART_EditableTextBox"
                             IsReadOnly="{Binding IsReadOnly, RelativeSource={RelativeSource TemplatedParent}}"
                             Style="{StaticResource MaterialDesignComboBoxEditableTextBox}"
                             Visibility="Collapsed" />
                </Grid>
                <wpf:Underline x:Name="Underline"
                               Grid.ColumnSpan="2"
                               IsActive="{Binding ElementName=PART_EditableTextBox, Path=IsKeyboardFocused}"
                               Visibility="Collapsed" />

                <Popup x:Name="PART_Popup"
                       Grid.ColumnSpan="2"
                       AllowsTransparency="true"
                       Focusable="False"
                       HorizontalOffset="-16"
                       IsOpen="{Binding IsDropDownOpen, Mode=TwoWay, RelativeSource={RelativeSource TemplatedParent}}"
                       Placement="RelativePoint"
                       UseLayoutRounding="True"
                       SnapsToDevicePixels="True"
                       PopupAnimation="Fade"
                       VerticalOffset="-16">
                    <Grid MinWidth="{Binding ActualWidth, ElementName=templateRoot, Converter={StaticResource MathAddConverter}, ConverterParameter=32}"
                          MaxHeight="{TemplateBinding MaxDropDownHeight}"
                          Margin="5">
                        <Grid.RowDefinitions>
                            <RowDefinition Height="Auto" />
                            <RowDefinition Height="*" />
                            <RowDefinition Height="Auto" />
                        </Grid.RowDefinitions>
                        <Border x:Name="shadow"
                                Grid.RowSpan="3"
                                Background="{DynamicResource MaterialDesignPaper}"
                                CornerRadius="2"
                                Effect="{StaticResource MaterialDesignShadowDepth2}" />
                        <Border x:Name="dropDownBorder"
                                Grid.RowSpan="3"
                                Margin="{Binding ElementName=shadow, Path=Margin, Mode=OneWay}"
                                VerticalAlignment="Top"
                                Background="Transparent"
                                CornerRadius="2" />
                        <Grid x:Name="GridContentCloneWrapper"
                              Grid.Row="0"
                              Margin="16 0 16 4"
                              Height="{Binding ElementName=templateRoot, Path=ActualHeight}">
                            <Grid Margin="0 16 0 0" Height="{Binding ElementName=MarginWrapper, Path=ActualHeight}">
                                <ToggleButton Visibility="Hidden"
                                              Background="{TemplateBinding Background}"
                                              BorderBrush="{TemplateBinding BorderBrush}"
                                              BorderThickness="{TemplateBinding BorderThickness}"
                                              Style="{StaticResource MaterialDesignComboBoxToggleButton}" />
                                <Border BorderBrush="{TemplateBinding BorderBrush}"
                                        BorderThickness="{TemplateBinding BorderThickness}"
                                        Visibility="{Binding ElementName=PART_EditableTextBox, Path=Visibility}"/>
                                <Grid Margin="{Binding ElementName=ContentWrapper, Path=Margin}"
                                      Height="{Binding ElementName=ContentWrapper, Path=ActualHeight}"
                                      VerticalAlignment="{Binding ElementName=ContentWrapper, Path=VerticalAlignment}"
                                      HorizontalAlignment="{Binding ElementName=ContentWrapper, Path=HorizontalAlignment}">
                                    <ContentPresenter Content="{TemplateBinding SelectionBoxItem}"
                                                      ContentStringFormat="{TemplateBinding SelectionBoxItemStringFormat}"
                                                      ContentTemplate="{TemplateBinding SelectionBoxItemTemplate}"
                                                      ContentTemplateSelector="{TemplateBinding ItemTemplateSelector}"
                                                      IsHitTestVisible="False"
                                                      SnapsToDevicePixels="{TemplateBinding SnapsToDevicePixels}"
                                                      UseLayoutRounding="{TemplateBinding UseLayoutRounding}"
                                                      Visibility="{Binding ElementName=contentPresenter,  Path=Visibility}" />
                                    <TextBox x:Name="EditableTextBoxClone"
                                             IsReadOnly="{Binding IsReadOnly, RelativeSource={RelativeSource TemplatedParent}}"
                                             Style="{StaticResource MaterialDesignComboBoxEditableTextBox}"
                                             SnapsToDevicePixels="{TemplateBinding SnapsToDevicePixels}"
                                             UseLayoutRounding="{TemplateBinding UseLayoutRounding}"
                                             Visibility="{Binding ElementName=PART_EditableTextBox, Path=Visibility}"
                                             Text="{Binding ElementName=PART_EditableTextBox, Path=Text, Mode=TwoWay, UpdateSourceTrigger=PropertyChanged}" />
                                </Grid>
                                <TextBlock x:Name="HintClone"
                                           Margin="{Binding ElementName=Hint, Path=Margin}"
                                           HorizontalAlignment="{Binding ElementName=Hint, Path=HorizontalAlignment}"
                                           FontSize="{Binding ElementName=Hint, Path=FontSize}"
                                           Foreground="{Binding ElementName=Hint, Path=Foreground}"
                                           IsHitTestVisible="False"
                                           SnapsToDevicePixels="True"
                                           UseLayoutRounding="True"
                                           Opacity="{Binding ElementName=Hint, Path=Opacity}"
                                           Text="{TemplateBinding wpf:TextFieldAssist.Hint}" />

                                <wpf:Underline IsActive="{Binding ElementName=EditableTextBoxClone, Path=IsKeyboardFocused}"
                                               Visibility="{Binding ElementName=Underline, Path=Visibility}" />
                            </Grid>
                        </Grid>
                        <ScrollViewer Grid.Row="1">
                            <ItemsPresenter x:Name="ItemsPresenter" KeyboardNavigation.DirectionalNavigation="Contained" />
                        </ScrollViewer>
                        <Rectangle Grid.Row="2"
                                   Height="8"
                                   HorizontalAlignment="Stretch"
                                   Fill="Transparent" />
                    </Grid>
                </Popup>
            </Grid>
        </Grid>
        <ControlTemplate.Triggers>
            <Trigger Property="wpf:TextFieldAssist.IsNullOrEmpty" Value="False">
                <Setter TargetName="GridContentCloneWrapper" Property="Margin" Value="16 4 16 4" />
                <Setter TargetName="PART_Popup" Property="VerticalOffset" Value="-20" />
                <Trigger.EnterActions>
                    <BeginStoryboard x:Name="MoveHintAsideStoryboard_BeginStoryboard" Storyboard="{StaticResource MoveHintAsideStoryboard}" />
                </Trigger.EnterActions>
                <Trigger.ExitActions>
                    <BeginStoryboard x:Name="MoveHintBackStoryboard_BeginStoryboard" Storyboard="{StaticResource MoveHintBackStoryboard}" />
                </Trigger.ExitActions>
            </Trigger>

            <Trigger Property="IsEditable" Value="True">
                <Setter TargetName="GridContentCloneWrapper" Property="Margin" Value="16 4 16 4" />
                <Setter TargetName="PART_Popup" Property="VerticalOffset" Value="-20" />

                <Setter TargetName="PART_EditableTextBox" Property="Visibility" Value="Visible" />
                <Setter TargetName="Underline" Property="Visibility" Value="Visible" />
                <Setter TargetName="contentPresenter" Property="Visibility" Value="Collapsed" />
            </Trigger>
            <MultiTrigger>
                <MultiTrigger.Conditions>
                    <Condition Property="wpf:TextFieldAssist.IsNullOrEmpty" Value="False" />
                    <Condition Property="IsKeyboardFocused" Value="True" />
                </MultiTrigger.Conditions>
                <Setter TargetName="Hint" Property="Foreground" Value="{DynamicResource PrimaryHueMidBrush}" />
            </MultiTrigger>
            <MultiTrigger>
                <MultiTrigger.Conditions>
                    <Condition Property="wpf:TextFieldAssist.IsNullOrEmpty" Value="False" />
                    <Condition SourceName="PART_EditableTextBox" Property="IsKeyboardFocused" Value="True" />
                </MultiTrigger.Conditions>
                <Setter TargetName="Hint" Property="Foreground" Value="{DynamicResource PrimaryHueMidBrush}" />
            </MultiTrigger>
            <MultiTrigger>
                <MultiTrigger.Conditions>
                    <Condition Property="wpf:TextFieldAssist.IsNullOrEmpty" Value="False" />
                    <Condition Property="IsDropDownOpen" Value="True" />
                </MultiTrigger.Conditions>
                <Setter TargetName="Hint" Property="Foreground" Value="{DynamicResource PrimaryHueMidBrush}" />
            </MultiTrigger>
            <Trigger Property="HasItems" Value="false">
                <Setter TargetName="dropDownBorder" Property="Height" Value="95" />
            </Trigger>
            <MultiTrigger>
                <MultiTrigger.Conditions>
                    <Condition Property="IsGrouping" Value="true" />
                    <Condition Property="VirtualizingPanel.IsVirtualizingWhenGrouping" Value="false" />
                </MultiTrigger.Conditions>
                <Setter Property="ScrollViewer.CanContentScroll" Value="false" />
            </MultiTrigger>
        </ControlTemplate.Triggers>
    </ControlTemplate>

    <Style x:Key="MaterialDesignComboBox" TargetType="{x:Type ComboBox}">
<<<<<<< HEAD
        <!--  Setter Property="FocusVisualStyle" Value="{StaticResource FocusVisual}"/  -->
        <Setter Property="FocusVisualStyle" Value="{x:Null}" />
        <Setter Property="Background" Value="Transparent" />
        <Setter Property="BorderBrush" Value="{DynamicResource MaterialDesignTextBoxBorder}" />
        <Setter Property="Foreground" Value="{Binding RelativeSource={RelativeSource AncestorType={x:Type FrameworkElement}}, Path=(TextElement.Foreground)}" />
        <Setter Property="BorderThickness" Value="0 0 0 1" />
=======
        <Setter Property="wpf:ComboBoxAssist.ManagedOverlay" Value="True"/>
        <Setter Property="FocusVisualStyle" Value="{x:Null}"/>
        <Setter Property="Background" Value="Transparent"/>
        <Setter Property="BorderBrush" Value="{DynamicResource MaterialDesignTextBoxBorder}"/>
        <Setter Property="Foreground" Value="{Binding RelativeSource={RelativeSource AncestorType={x:Type FrameworkElement}}, Path=(TextElement.Foreground)}"/>
        <Setter Property="BorderThickness" Value="0 0 0 1"/>
>>>>>>> 1e1cc19a
        <Setter Property="ItemContainerStyle" Value="{StaticResource MaterialDesignComboBoxItemSelectedCollapsedStyle}" />
        <Setter Property="ScrollViewer.HorizontalScrollBarVisibility" Value="Auto" />
        <Setter Property="ScrollViewer.VerticalScrollBarVisibility" Value="Auto" />
        <Setter Property="Padding" Value="0 4 0 4" />
        <Setter Property="VerticalContentAlignment" Value="Bottom" />
        <Setter Property="HorizontalContentAlignment" Value="Stretch"/>
        <Setter Property="HorizontalAlignment" Value="Left"/>
        <Setter Property="VerticalAlignment" Value="Bottom"/>
        <Setter Property="ScrollViewer.CanContentScroll" Value="true" />
        <Setter Property="ScrollViewer.PanningMode" Value="Both" />
        <Setter Property="UseLayoutRounding" Value="False"/>
        <Setter Property="SnapsToDevicePixels" Value="False"/>
        <Setter Property="Stylus.IsFlicksEnabled" Value="False" />
        <Setter Property="Template" Value="{StaticResource MaterialDesignComboBoxTemplate}" />
        <Style.Triggers>
            <Trigger Property="IsMouseOver" Value="true">
                <Setter Property="BorderBrush" Value="{DynamicResource PrimaryHueMidBrush}" />
            </Trigger>
            <Trigger Property="IsKeyboardFocused" Value="true">
                <Setter Property="BorderBrush" Value="{DynamicResource PrimaryHueMidBrush}" />
            </Trigger>
            <Trigger Property="IsKeyboardFocusWithin" Value="true">
                <Setter Property="BorderBrush" Value="{DynamicResource PrimaryHueMidBrush}" />
            </Trigger>
            <Trigger Property="IsEditable" Value="true">
                <Setter Property="IsTabStop" Value="false" />
                <Setter Property="ItemContainerStyle" Value="{StaticResource MaterialDesignComboBoxItemStyle}" />
            </Trigger>
        </Style.Triggers>
    </Style>

    <Style x:Key="MaterialDesignFloatingHintComboBox"
           BasedOn="{StaticResource MaterialDesignComboBox}"
           TargetType="{x:Type ComboBox}">
        <Setter Property="Template" Value="{StaticResource MaterialDesignFloatingHintComboBoxTemplate}" />
        <Setter Property="wpf:TextFieldAssist.Text" Value="{Binding RelativeSource={RelativeSource Self}, Path=Text}" />
        <Style.Triggers>
            <Trigger Property="IsMouseOver" Value="true">
                <Setter Property="BorderBrush" Value="{DynamicResource PrimaryHueMidBrush}" />
            </Trigger>
            <Trigger Property="IsKeyboardFocused" Value="true">
                <Setter Property="BorderBrush" Value="{DynamicResource PrimaryHueMidBrush}" />
            </Trigger>
            <Trigger Property="IsKeyboardFocusWithin" Value="true">
                <Setter Property="BorderBrush" Value="{DynamicResource PrimaryHueMidBrush}" />
            </Trigger>
            <Trigger Property="IsEditable" Value="true">
                <Setter Property="IsTabStop" Value="false" />
            </Trigger>
        </Style.Triggers>
    </Style>

</ResourceDictionary><|MERGE_RESOLUTION|>--- conflicted
+++ resolved
@@ -171,11 +171,7 @@
                     <Condition Property="Tag" Value="1.0" />
                     <Condition Property="IsSelected" Value="True" />
                 </MultiTrigger.Conditions>
-<<<<<<< HEAD
-                <Setter Property="Visibility" Value="Collapsed" />
-=======
                 <Setter Property="Height" Value="0"/>
->>>>>>> 1e1cc19a
             </MultiTrigger>
         </ControlTemplate.Triggers>
     </ControlTemplate>
@@ -661,21 +657,12 @@
     </ControlTemplate>
 
     <Style x:Key="MaterialDesignComboBox" TargetType="{x:Type ComboBox}">
-<<<<<<< HEAD
-        <!--  Setter Property="FocusVisualStyle" Value="{StaticResource FocusVisual}"/  -->
-        <Setter Property="FocusVisualStyle" Value="{x:Null}" />
-        <Setter Property="Background" Value="Transparent" />
-        <Setter Property="BorderBrush" Value="{DynamicResource MaterialDesignTextBoxBorder}" />
-        <Setter Property="Foreground" Value="{Binding RelativeSource={RelativeSource AncestorType={x:Type FrameworkElement}}, Path=(TextElement.Foreground)}" />
-        <Setter Property="BorderThickness" Value="0 0 0 1" />
-=======
         <Setter Property="wpf:ComboBoxAssist.ManagedOverlay" Value="True"/>
         <Setter Property="FocusVisualStyle" Value="{x:Null}"/>
         <Setter Property="Background" Value="Transparent"/>
         <Setter Property="BorderBrush" Value="{DynamicResource MaterialDesignTextBoxBorder}"/>
         <Setter Property="Foreground" Value="{Binding RelativeSource={RelativeSource AncestorType={x:Type FrameworkElement}}, Path=(TextElement.Foreground)}"/>
         <Setter Property="BorderThickness" Value="0 0 0 1"/>
->>>>>>> 1e1cc19a
         <Setter Property="ItemContainerStyle" Value="{StaticResource MaterialDesignComboBoxItemSelectedCollapsedStyle}" />
         <Setter Property="ScrollViewer.HorizontalScrollBarVisibility" Value="Auto" />
         <Setter Property="ScrollViewer.VerticalScrollBarVisibility" Value="Auto" />
