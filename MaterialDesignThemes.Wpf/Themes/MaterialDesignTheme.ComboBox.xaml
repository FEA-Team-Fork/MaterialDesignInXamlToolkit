--- conflicted
+++ resolved
@@ -391,108 +391,6 @@
         </Setter>
     </Style>
 
-<<<<<<< HEAD
-    <ControlTemplate x:Key="MaterialDesignComboBoxTemplate" TargetType="{x:Type ComboBox}">
-        <Grid x:Name="templateRoot"
-              SnapsToDevicePixels="True">
-            <Grid.ColumnDefinitions>
-                <ColumnDefinition Width="*" />
-                <ColumnDefinition Width="0" MinWidth="{DynamicResource {x:Static SystemParameters.VerticalScrollBarWidthKey}}" />
-            </Grid.ColumnDefinitions>
-            <ToggleButton x:Name="toggleButton"
-                          Grid.ColumnSpan="2"
-                          Background="{TemplateBinding Background}"
-                          BorderBrush="{TemplateBinding BorderBrush}"
-                          BorderThickness="{TemplateBinding BorderThickness}"
-                          IsChecked="{Binding IsDropDownOpen, Mode=TwoWay, RelativeSource={RelativeSource TemplatedParent}}"
-                          Style="{StaticResource MaterialDesignComboBoxToggleButton}" />
-            <Grid Margin="{TemplateBinding Padding}"
-                  HorizontalAlignment="{TemplateBinding HorizontalContentAlignment}"
-                  VerticalAlignment="{TemplateBinding VerticalContentAlignment}">
-                <TextBlock x:Name="Hint"
-                           IsHitTestVisible="False"
-                           Opacity="{Binding Path=(wpf:TextFieldAssist.HintOpacity), RelativeSource={RelativeSource TemplatedParent}}"
-                           Text="{TemplateBinding wpf:TextFieldAssist.Hint}"
-                           SnapsToDevicePixels="{TemplateBinding SnapsToDevicePixels}"
-                           UseLayoutRounding="{TemplateBinding UseLayoutRounding}"
-                           Visibility="{TemplateBinding Text, Converter={StaticResource TextFieldHintVisibilityConverter}}" />
-                <ContentPresenter x:Name="contentPresenter"
-                                  Content="{TemplateBinding SelectionBoxItem}"
-                                  ContentStringFormat="{TemplateBinding SelectionBoxItemStringFormat}"
-                                  ContentTemplate="{TemplateBinding SelectionBoxItemTemplate}"
-                                  ContentTemplateSelector="{TemplateBinding ItemTemplateSelector}"
-                                  IsHitTestVisible="false"
-                                  SnapsToDevicePixels="{TemplateBinding SnapsToDevicePixels}"
-                                  UseLayoutRounding="{TemplateBinding UseLayoutRounding}" />
-                <TextBox x:Name="PART_EditableTextBox"
-                         IsReadOnly="{Binding IsReadOnly, RelativeSource={RelativeSource TemplatedParent}}"
-                         Style="{StaticResource MaterialDesignComboBoxEditableTextBox}"
-                         SnapsToDevicePixels="{TemplateBinding SnapsToDevicePixels}"
-                         UseLayoutRounding="{TemplateBinding UseLayoutRounding}"
-                         Visibility="Collapsed" />
-            </Grid>
-            <wpf:Underline x:Name="Underline"
-                           Grid.ColumnSpan="2"
-                           IsActive="{Binding ElementName=PART_EditableTextBox, Path=IsKeyboardFocused}"
-                           Visibility="Collapsed" />
-
-            <wpf:ComboBoxPopup x:Name="PART_Popup"
-                               AllowsTransparency="true"
-                               Focusable="False"
-                               HorizontalOffset="-11"
-                               IsOpen="{Binding IsDropDownOpen, Mode=TwoWay, RelativeSource={RelativeSource TemplatedParent}}"
-                               PlacementTarget="{Binding ElementName=templateRoot}"
-                               Placement="Custom"
-                               SnapsToDevicePixels="True"
-                               PopupAnimation="Fade"
-                               VerticalOffset="0"
-                               DefaultVerticalOffset="5"
-                               DownVerticalOffset="-15"
-                               UpVerticalOffset="15"
-                               UpContentTemplate="{StaticResource PopupContentUpTemplate}"
-                               DownContentTemplate="{StaticResource PopupContentDownTemplate}"
-                               DefaultContentTemplate="{StaticResource PopupContentDefaultTemplate}">
-                <ContentControl>
-                    <ScrollViewer Background="{DynamicResource MaterialDesignPaper}"
-                                  MaxHeight="{TemplateBinding MaxDropDownHeight}">
-                        <ItemsPresenter x:Name="ItemsPresenter" KeyboardNavigation.DirectionalNavigation="Contained" />
-                    </ScrollViewer>
-                </ContentControl>
-            </wpf:ComboBoxPopup>
-        </Grid>
-        <ControlTemplate.Triggers>
-            <Trigger Property="IsEditable" Value="True">
-                <Setter TargetName="PART_EditableTextBox" Property="Visibility" Value="Visible" />
-                <Setter TargetName="Underline" Property="Visibility" Value="Visible" />
-                <Setter TargetName="contentPresenter" Property="Visibility" Value="Collapsed" />
-            </Trigger>
-            <MultiTrigger>
-                <MultiTrigger.Conditions>
-                    <Condition Property="IsEditable" Value="False"/>
-                    <Condition Property="IsDropDownOpen" Value="True"/>
-                </MultiTrigger.Conditions>
-                <Setter TargetName="Underline" Property="Visibility" Value="Hidden"/>
-                <Setter TargetName="toggleButton" Property="Visibility" Value="Hidden"/>
-            </MultiTrigger>
-            <!--
-            <Trigger SourceName="PART_Popup" Property="HasDropShadow" Value="true">
-                <Setter TargetName="shadow" Property="Margin" Value="0" />
-            </Trigger>
-            <Trigger Property="HasItems" Value="false">
-                <Setter TargetName="shadow" Property="Height" Value="95" />
-            </Trigger>
-            -->
-            <MultiTrigger>
-                <MultiTrigger.Conditions>
-                    <Condition Property="IsGrouping" Value="true" />                    
-                </MultiTrigger.Conditions>
-                <Setter Property="ScrollViewer.CanContentScroll" Value="false" />
-            </MultiTrigger>
-        </ControlTemplate.Triggers>
-    </ControlTemplate>
-
-=======
->>>>>>> d238ea05
     <ControlTemplate x:Key="MaterialDesignFloatingHintComboBoxTemplate" TargetType="{x:Type ComboBox}">
         <Grid x:Name="templateRoot"
               Background="{TemplateBinding Background}"
