--- conflicted
+++ resolved
@@ -274,17 +274,10 @@
             var screen = Screen.FromPoint(locationFromScreen);
             var screenWidth = (int)DpiHelper.TransformToDeviceX(mainVisual, (int)screen.Bounds.Width);
             var screenHeight = (int)DpiHelper.TransformToDeviceY(mainVisual, (int)screen.Bounds.Height);
-<<<<<<< HEAD
-
-            //Adjust the location to be in terms of the current screen
-            var locationX = (int)locationFromScreen.X % screenWidth - screen.Bounds.X;
-            var locationY = (int)locationFromScreen.Y % screenHeight - screen.Bounds.Y;
-=======
             
             //Adjust the location to be in terms of the current screen
             var locationX = (int)(locationFromScreen.X - screen.Bounds.X) % screenWidth;
             var locationY = (int)(locationFromScreen.Y - screen.Bounds.Y) % screenHeight;
->>>>>>> 09118f44
 
             var upVerticalOffsetIndepent = DpiHelper.TransformToDeviceY(mainVisual, UpVerticalOffset);
             var newUpY = upVerticalOffsetIndepent - popupSize.Height + targetSize.Height;
