﻿using System;
using System.Collections.Generic;
using System.Linq;
using System.Threading;
using System.Threading.Tasks;
using System.Windows;
using System.Windows.Controls;
using System.Windows.Controls.Primitives;
using System.Windows.Data;
using System.Windows.Input;
using System.Windows.Threading;
using MaterialDesignThemes.Wpf.Transitions;

namespace MaterialDesignThemes.Wpf
{
    /// <summary>
    /// Defines how a data context is sourced for a dialog if a <see cref="FrameworkElement"/>
    /// is passed as the command parameter when using <see cref="DialogHost.OpenDialogCommand"/>.
    /// </summary>
    public enum DialogHostOpenDialogCommandDataContextSource
    {
        /// <summary>
        /// The data context from the sender element (typically a <see cref="Button"/>) 
        /// is applied to the content.
        /// </summary>
        SenderElement,
        /// <summary>
        /// The data context from the <see cref="DialogHost"/> is applied to the content.
        /// </summary>
        DialogHostInstance,
        /// <summary>
        /// The data context is explicitly set to <c>null</c>.
        /// </summary>
        None
    }

    [TemplatePart(Name = PopupPartName, Type = typeof(Popup))]
    [TemplatePart(Name = PopupPartName, Type = typeof(ContentControl))]
    [TemplatePart(Name = ContentCoverGridName, Type = typeof(Grid))]
    [TemplateVisualState(GroupName = "PopupStates", Name = OpenStateName)]
    [TemplateVisualState(GroupName = "PopupStates", Name = ClosedStateName)]
    public class DialogHost : ContentControl
    {
        public const string PopupPartName = "PART_Popup";
        public const string PopupContentPartName = "PART_PopupContentElement";
        public const string ContentCoverGridName = "PART_ContentCoverGrid";
        public const string OpenStateName = "Open";
        public const string ClosedStateName = "Closed";

        /// <summary>
        /// Routed command to be used somewhere inside an instance to trigger showing of the dialog. Content can be passed to the dialog via a <see cref="Button.CommandParameter"/>.
        /// </summary>
        public static RoutedCommand OpenDialogCommand = new RoutedCommand();
        /// <summary>
        /// Routed command to be used inside dialog content to close a dialog. Use a <see cref="Button.CommandParameter"/> to indicate the result of the parameter.
        /// </summary>
        public static RoutedCommand CloseDialogCommand = new RoutedCommand();

        private static readonly HashSet<DialogHost> LoadedInstances = new HashSet<DialogHost>();

        private readonly ManualResetEvent _asyncShowWaitHandle = new ManualResetEvent(false);
        private DialogOpenedEventHandler _asyncShowOpenedEventHandler;
        private DialogClosingEventHandler _asyncShowClosingEventHandler;

        private Popup _popup;
        private ContentControl _popupContentControl;
        private Grid _contentCoverGrid;
        private DialogSession _session;
        private DialogOpenedEventHandler _attachedDialogOpenedEventHandler;
        private DialogClosingEventHandler _attachedDialogClosingEventHandler;        
        private object _closeDialogExecutionParameter;
        private IInputElement _restoreFocusDialogClose;        
        private IInputElement _restoreFocusWindowReactivation;
        private Action _currentSnackbarMessageQueueUnPauseAction = null;
        private Action _closeCleanUp = () => { };

        static DialogHost()
        {
            DefaultStyleKeyProperty.OverrideMetadata(typeof(DialogHost), new FrameworkPropertyMetadata(typeof(DialogHost)));            
        }

        #region .Show overloads

        /// <summary>
        /// Shows a modal dialog. To use, a <see cref="DialogHost"/> instance must be in a visual tree (typically this may be specified towards the root of a Window's XAML).
        /// </summary>
        /// <param name="content">Content to show (can be a control or view model).</param>
        /// <returns>Task result is the parameter used to close the dialog, typically what is passed to the <see cref="CloseDialogCommand"/> command.</returns>
        public static object Show(object content)
        {
            return Show(content, null, null);
        }

        /// <summary>
        /// Shows a modal dialog. To use, a <see cref="DialogHost"/> instance must be in a visual tree (typically this may be specified towards the root of a Window's XAML).
        /// </summary>
        /// <param name="content">Content to show (can be a control or view model).</param>        
        /// <param name="openedEventHandler">Allows access to opened event which would otherwise have been subscribed to on a instance.</param>        
        /// <returns>Task result is the parameter used to close the dialog, typically what is passed to the <see cref="CloseDialogCommand"/> command.</returns>
        public static object Show(object content, DialogOpenedEventHandler openedEventHandler)
        {
            return Show(content, null, openedEventHandler, null);
        }

        /// <summary>
        /// Shows a modal dialog. To use, a <see cref="DialogHost"/> instance must be in a visual tree (typically this may be specified towards the root of a Window's XAML).
        /// </summary>
        /// <param name="content">Content to show (can be a control or view model).</param>
        /// <param name="closingEventHandler">Allows access to closing event which would otherwise have been subscribed to on a instance.</param>
        /// <returns>Task result is the parameter used to close the dialog, typically what is passed to the <see cref="CloseDialogCommand"/> command.</returns>
        public static object Show(object content, DialogClosingEventHandler closingEventHandler)
        {
            return Show(content, null, null, closingEventHandler);
        }

        /// <summary>
        /// Shows a modal dialog. To use, a <see cref="DialogHost"/> instance must be in a visual tree (typically this may be specified towards the root of a Window's XAML).
        /// </summary>
        /// <param name="content">Content to show (can be a control or view model).</param>        
        /// <param name="openedEventHandler">Allows access to opened event which would otherwise have been subscribed to on a instance.</param>
        /// <param name="closingEventHandler">Allows access to closing event which would otherwise have been subscribed to on a instance.</param>
        /// <returns>Task result is the parameter used to close the dialog, typically what is passed to the <see cref="CloseDialogCommand"/> command.</returns>
        public static object Show(object content, DialogOpenedEventHandler openedEventHandler, DialogClosingEventHandler closingEventHandler)
        {
            return Show(content, null, openedEventHandler, closingEventHandler);
        }

        /// <summary>
        /// Shows a modal dialog. To use, a <see cref="DialogHost"/> instance must be in a visual tree (typically this may be specified towards the root of a Window's XAML).
        /// </summary>
        /// <param name="content">Content to show (can be a control or view model).</param>
        /// <param name="dialogIdentifier"><see cref="Identifier"/> of the instance where the dialog should be shown. Typically this will match an identifer set in XAML. <c>null</c> is allowed.</param>
        /// <returns>Task result is the parameter used to close the dialog, typically what is passed to the <see cref="CloseDialogCommand"/> command.</returns>
<<<<<<< HEAD
        public static object Show(object content, object dialogIndetifier)
        {
            return Show(content, dialogIndetifier, null, null);
=======
        public static async Task<object> Show(object content, object dialogIdentifier)
        {
            return await Show(content, dialogIdentifier, null, null);
>>>>>>> d238ea05
        }

        /// <summary>
        /// Shows a modal dialog. To use, a <see cref="DialogHost"/> instance must be in a visual tree (typically this may be specified towards the root of a Window's XAML).
        /// </summary>
        /// <param name="content">Content to show (can be a control or view model).</param>
        /// <param name="dialogIdentifier"><see cref="Identifier"/> of the instance where the dialog should be shown. Typically this will match an identifer set in XAML. <c>null</c> is allowed.</param>
        /// <param name="openedEventHandler">Allows access to opened event which would otherwise have been subscribed to on a instance.</param>
        /// <returns>Task result is the parameter used to close the dialog, typically what is passed to the <see cref="CloseDialogCommand"/> command.</returns>
<<<<<<< HEAD
        public static object Show(object content, object dialogIndetifier, DialogOpenedEventHandler openedEventHandler)
=======
        public static Task<object> Show(object content, object dialogIdentifier, DialogOpenedEventHandler openedEventHandler)
>>>>>>> d238ea05
        {
            return Show(content, dialogIdentifier, openedEventHandler, null);
        }

        /// <summary>
        /// Shows a modal dialog. To use, a <see cref="DialogHost"/> instance must be in a visual tree (typically this may be specified towards the root of a Window's XAML).
        /// </summary>
        /// <param name="content">Content to show (can be a control or view model).</param>
        /// <param name="dialogIdentifier"><see cref="Identifier"/> of the instance where the dialog should be shown. Typically this will match an identifer set in XAML. <c>null</c> is allowed.</param>        
        /// <param name="closingEventHandler">Allows access to closing event which would otherwise have been subscribed to on a instance.</param>
        /// <returns>Task result is the parameter used to close the dialog, typically what is passed to the <see cref="CloseDialogCommand"/> command.</returns>
<<<<<<< HEAD
        public static object Show(object content, object dialogIndetifier, DialogClosingEventHandler closingEventHandler)
=======
        public static Task<object> Show(object content, object dialogIdentifier, DialogClosingEventHandler closingEventHandler)
>>>>>>> d238ea05
        {
            return Show(content, dialogIdentifier, null, closingEventHandler);
        }        

        /// <summary>
        /// Shows a modal dialog. To use, a <see cref="DialogHost"/> instance must be in a visual tree (typically this may be specified towards the root of a Window's XAML).
        /// </summary>
        /// <param name="content">Content to show (can be a control or view model).</param>
        /// <param name="dialogIdentifier"><see cref="Identifier"/> of the instance where the dialog should be shown. Typically this will match an identifer set in XAML. <c>null</c> is allowed.</param>
        /// <param name="openedEventHandler">Allows access to opened event which would otherwise have been subscribed to on a instance.</param>
        /// <param name="closingEventHandler">Allows access to closing event which would otherwise have been subscribed to on a instance.</param>
        /// <returns>Task result is the parameter used to close the dialog, typically what is passed to the <see cref="CloseDialogCommand"/> command.</returns>
<<<<<<< HEAD
        public static object Show(object content, object dialogIndetifier, DialogOpenedEventHandler openedEventHandler, DialogClosingEventHandler closingEventHandler)
=======
        public static async Task<object> Show(object content, object dialogIdentifier, DialogOpenedEventHandler openedEventHandler, DialogClosingEventHandler closingEventHandler)
>>>>>>> d238ea05
        {
            if (content == null) throw new ArgumentNullException(nameof(content));

            if (LoadedInstances.Count == 0)
                throw new InvalidOperationException("No loaded DialogHost instances.");
            LoadedInstances.First().Dispatcher.VerifyAccess();

            var targets = LoadedInstances.Where(dh => Equals(dh.Identifier, dialogIdentifier)).ToList();
            if (targets.Count == 0)
                throw new InvalidOperationException("No loaded DialogHost have an Identifier property matching dialogIndetifier argument.");
            if (targets.Count > 1)
                throw new InvalidOperationException("Multiple viable DialogHosts.  Specify a unique Identifier on each DialogHost, especially where multiple Windows are a concern.");

            return await targets[0].ShowInternal(content, openedEventHandler, closingEventHandler);
        }

        internal async Task<object> ShowInternal(object content, DialogOpenedEventHandler openedEventHandler, DialogClosingEventHandler closingEventHandler)
        {
            if (IsOpen)
                throw new InvalidOperationException("DialogHost is already open.");

            AssertTargetableContent();
            DialogContent = content;
            _asyncShowOpenedEventHandler = openedEventHandler;
            _asyncShowClosingEventHandler = closingEventHandler;
            SetCurrentValue(IsOpenProperty, true);

            var task = new Task(() =>
            {
                _asyncShowWaitHandle.WaitOne();
            });
            task.Start();
            task.Wait();

            _asyncShowOpenedEventHandler = null;
            _asyncShowClosingEventHandler = null;

            return _closeDialogExecutionParameter;
        }

        #endregion

        public DialogHost()
        {
            Loaded += OnLoaded;
            Unloaded += OnUnloaded;

            CommandBindings.Add(new CommandBinding(CloseDialogCommand, CloseDialogHandler, CloseDialogCanExecute));
            CommandBindings.Add(new CommandBinding(OpenDialogCommand, OpenDialogHandler));            
        }

        public static readonly DependencyProperty IdentifierProperty = DependencyProperty.Register(
            nameof(Identifier), typeof (object), typeof (DialogHost), new PropertyMetadata(default(object)));

        /// <summary>
        /// Identifier which is used in conjunction with <see cref="Show(object)"/> to determine where a dialog should be shown.
        /// </summary>
        public object Identifier
        {
            get { return GetValue(IdentifierProperty); }
            set { SetValue(IdentifierProperty, value); }
        }

        public static readonly DependencyProperty IsOpenProperty = DependencyProperty.Register(
            nameof(IsOpen), typeof (bool), typeof (DialogHost), new FrameworkPropertyMetadata(default(bool), FrameworkPropertyMetadataOptions.BindsTwoWayByDefault, IsOpenPropertyChangedCallback));

        private static void IsOpenPropertyChangedCallback(DependencyObject dependencyObject, DependencyPropertyChangedEventArgs dependencyPropertyChangedEventArgs)
        {
            var dialogHost = (DialogHost)dependencyObject;            

            if (dialogHost._popupContentControl != null)
                ValidationAssist.SetSuppress(dialogHost._popupContentControl, !dialogHost.IsOpen);
            VisualStateManager.GoToState(dialogHost, dialogHost.SelectState(), !TransitionAssist.GetDisableTransitions(dialogHost));

            if (dialogHost.IsOpen)
            {
                WatchWindowActivation(dialogHost);
                dialogHost._currentSnackbarMessageQueueUnPauseAction = dialogHost.SnackbarMessageQueue?.Pause();
            }
            else
            {
                dialogHost._asyncShowWaitHandle.Set();
                dialogHost._attachedDialogClosingEventHandler = null;
                if (dialogHost._currentSnackbarMessageQueueUnPauseAction != null)
                {
                    dialogHost._currentSnackbarMessageQueueUnPauseAction();
                    dialogHost._currentSnackbarMessageQueueUnPauseAction = null;
                }
                dialogHost._session.IsEnded = true;
                dialogHost._session = null;
                dialogHost._closeCleanUp();
                dialogHost.Dispatcher.InvokeAsync(() => dialogHost._restoreFocusDialogClose.Focus(), DispatcherPriority.Input);

                return;
            }

            dialogHost._asyncShowWaitHandle.Reset();
            dialogHost._session = new DialogSession(dialogHost);
            var window = Window.GetWindow(dialogHost);
            dialogHost._restoreFocusDialogClose = window != null ? FocusManager.GetFocusedElement(window) : null;

            //multiple ways of calling back that the dialog has opened:
            // * routed event
            // * the attached property (which should be applied to the button which opened the dialog
            // * straight forward dependency property 
            // * handler provided to the async show method
            var dialogOpenedEventArgs = new DialogOpenedEventArgs(dialogHost._session, DialogOpenedEvent);
            dialogHost.OnDialogOpened(dialogOpenedEventArgs);
            dialogHost._attachedDialogOpenedEventHandler?.Invoke(dialogHost, dialogOpenedEventArgs);
            dialogHost.DialogOpenedCallback?.Invoke(dialogHost, dialogOpenedEventArgs);
            dialogHost._asyncShowOpenedEventHandler?.Invoke(dialogHost, dialogOpenedEventArgs);

            dialogHost.Dispatcher.BeginInvoke(DispatcherPriority.Background, new Action(() =>
            {
                var child = dialogHost.FocusPopup();

                //https://github.com/ButchersBoy/MaterialDesignInXamlToolkit/issues/187
                //totally not happy about this, but on immediate validation we can get some weird looking stuff...give WPF a kick to refresh...
                Task.Delay(300).ContinueWith(t => child.Dispatcher.BeginInvoke(new Action(() => child.InvalidateVisual())));
            }));
        }

        public bool IsOpen
        {
            get { return (bool) GetValue(IsOpenProperty); }
            set { SetValue(IsOpenProperty, value); }
        }

        public static readonly DependencyProperty DialogContentProperty = DependencyProperty.Register(
            nameof(DialogContent), typeof (object), typeof (DialogHost), new PropertyMetadata(default(object)));

        public object DialogContent
        {
            get { return (object) GetValue(DialogContentProperty); }
            set { SetValue(DialogContentProperty, value); }
        }

        public static readonly DependencyProperty DialogContentTemplateProperty = DependencyProperty.Register(
            nameof(DialogContentTemplate), typeof (DataTemplate), typeof (DialogHost), new PropertyMetadata(default(DataTemplate)));

        public DataTemplate DialogContentTemplate
        {
            get { return (DataTemplate) GetValue(DialogContentTemplateProperty); }
            set { SetValue(DialogContentTemplateProperty, value); }
        }

        public static readonly DependencyProperty DialogContentTemplateSelectorProperty = DependencyProperty.Register(
            nameof(DialogContentTemplateSelector), typeof (DataTemplateSelector), typeof (DialogHost), new PropertyMetadata(default(DataTemplateSelector)));

        public DataTemplateSelector DialogContentTemplateSelector
        {
            get { return (DataTemplateSelector) GetValue(DialogContentTemplateSelectorProperty); }
            set { SetValue(DialogContentTemplateSelectorProperty, value); }
        }

        public static readonly DependencyProperty DialogContentStringFormatProperty = DependencyProperty.Register(
            nameof(DialogContentStringFormat), typeof (string), typeof (DialogHost), new PropertyMetadata(default(string)));

        public string DialogContentStringFormat
        {
            get { return (string) GetValue(DialogContentStringFormatProperty); }
            set { SetValue(DialogContentStringFormatProperty, value); }
        }

        public static readonly DependencyProperty DialogMarginProperty = DependencyProperty.Register(
            "DialogMargin", typeof(Thickness), typeof(DialogHost), new PropertyMetadata(default(Thickness)));

        public Thickness DialogMargin
        {
            get { return (Thickness) GetValue(DialogMarginProperty); }
            set { SetValue(DialogMarginProperty, value); }
        }

        public static readonly DependencyProperty OpenDialogCommandDataContextSourceProperty = DependencyProperty.Register(
            nameof(OpenDialogCommandDataContextSource), typeof (DialogHostOpenDialogCommandDataContextSource), typeof (DialogHost), new PropertyMetadata(default(DialogHostOpenDialogCommandDataContextSource)));

        /// <summary>
        /// Defines how a data context is sourced for a dialog if a <see cref="FrameworkElement"/>
        /// is passed as the command parameter when using <see cref="DialogHost.OpenDialogCommand"/>.
        /// </summary>
        public DialogHostOpenDialogCommandDataContextSource OpenDialogCommandDataContextSource
        {
            get { return (DialogHostOpenDialogCommandDataContextSource) GetValue(OpenDialogCommandDataContextSourceProperty); }
            set { SetValue(OpenDialogCommandDataContextSourceProperty, value); }
        }

        public static readonly DependencyProperty CloseOnClickAwayProperty = DependencyProperty.Register(
            "CloseOnClickAway", typeof (bool), typeof (DialogHost), new PropertyMetadata(default(bool)));

        /// <summary>
        /// Indicates whether the dialog will close if the user clicks off the dialog, on the obscured background.
        /// </summary>
        public bool CloseOnClickAway
        {
            get { return (bool) GetValue(CloseOnClickAwayProperty); }
            set { SetValue(CloseOnClickAwayProperty, value); }
        }

        public static readonly DependencyProperty CloseOnClickAwayParameterProperty = DependencyProperty.Register(
            "CloseOnClickAwayParameter", typeof (object), typeof (DialogHost), new PropertyMetadata(default(object)));

        /// <summary>
        /// Parameter to provide to close handlers if an close due to click away is instigated.
        /// </summary>
        public object CloseOnClickAwayParameter
        {
            get { return (object) GetValue(CloseOnClickAwayParameterProperty); }
            set { SetValue(CloseOnClickAwayParameterProperty, value); }
        }

        public static readonly DependencyProperty SnackbarMessageQueueProperty = DependencyProperty.Register(
            "SnackbarMessageQueue", typeof(SnackbarMessageQueue), typeof(DialogHost), new PropertyMetadata(default(SnackbarMessageQueue), SnackbarMessageQueuePropertyChangedCallback));

        private static void SnackbarMessageQueuePropertyChangedCallback(DependencyObject dependencyObject, DependencyPropertyChangedEventArgs dependencyPropertyChangedEventArgs)
        {
            var dialogHost = (DialogHost) dependencyObject;
            if (dialogHost._currentSnackbarMessageQueueUnPauseAction != null)
            {
                dialogHost._currentSnackbarMessageQueueUnPauseAction();
                dialogHost._currentSnackbarMessageQueueUnPauseAction = null;
            }

            if (!dialogHost.IsOpen) return;
            var snackbarMessageQueue = dependencyPropertyChangedEventArgs.NewValue as SnackbarMessageQueue;
            dialogHost._currentSnackbarMessageQueueUnPauseAction = snackbarMessageQueue?.Pause();
        }        

        /// <summary>
        /// Allows association of a snackbar, so that notifications can be paused whilst a dialog is being displayed.
        /// </summary>
        public SnackbarMessageQueue SnackbarMessageQueue
        {
            get { return (SnackbarMessageQueue) GetValue(SnackbarMessageQueueProperty); }
            set { SetValue(SnackbarMessageQueueProperty, value); }
        }

        public override void OnApplyTemplate()
        {
            if (_contentCoverGrid != null)
                _contentCoverGrid.MouseLeftButtonUp -= ContentCoverGridOnMouseLeftButtonUp;

            _popup = GetTemplateChild(PopupPartName) as Popup;
            _popupContentControl = GetTemplateChild(PopupContentPartName) as ContentControl;
            _contentCoverGrid = GetTemplateChild(ContentCoverGridName) as Grid;

            if (_contentCoverGrid != null)
                _contentCoverGrid.MouseLeftButtonUp += ContentCoverGridOnMouseLeftButtonUp;

            VisualStateManager.GoToState(this, SelectState(), false);

            base.OnApplyTemplate();            
        }

        #region open dialog events/callbacks

        public static readonly RoutedEvent DialogOpenedEvent =
            EventManager.RegisterRoutedEvent(
                "DialogOpened",
                RoutingStrategy.Bubble,
                typeof (DialogOpenedEventHandler),
                typeof (DialogHost));

        /// <summary>
        /// Raised when a dialog is opened.
        /// </summary>
        public event DialogOpenedEventHandler DialogOpened
        {
            add { AddHandler(DialogOpenedEvent, value); }
            remove { RemoveHandler(DialogOpenedEvent, value); }
        }

        /// <summary>
        /// Attached property which can be used on the <see cref="Button"/> which instigated the <see cref="OpenDialogCommand"/> to process the event.
        /// </summary>
        public static readonly DependencyProperty DialogOpenedAttachedProperty = DependencyProperty.RegisterAttached(
            "DialogOpenedAttached", typeof(DialogOpenedEventHandler), typeof(DialogHost), new PropertyMetadata(default(DialogOpenedEventHandler)));

        public static void SetDialogOpenedAttached(DependencyObject element, DialogOpenedEventHandler value)
        {
            element.SetValue(DialogOpenedAttachedProperty, value);
        }

        public static DialogOpenedEventHandler GetDialogOpenedAttached(DependencyObject element)
        {
            return (DialogOpenedEventHandler)element.GetValue(DialogOpenedAttachedProperty);
        }

        public static readonly DependencyProperty DialogOpenedCallbackProperty = DependencyProperty.Register(
            nameof(DialogOpenedCallback), typeof(DialogOpenedEventHandler), typeof(DialogHost), new PropertyMetadata(default(DialogOpenedEventHandler)));

        /// <summary>
        /// Callback fired when the <see cref="DialogOpened"/> event is fired, allowing the event to be processed from a binding/view model.
        /// </summary>
        public DialogOpenedEventHandler DialogOpenedCallback
        {
            get { return (DialogOpenedEventHandler)GetValue(DialogOpenedCallbackProperty); }
            set { SetValue(DialogOpenedCallbackProperty, value); }
        }

        protected void OnDialogOpened(DialogOpenedEventArgs eventArgs)
        {
            RaiseEvent(eventArgs);
        }

        #endregion

        #region close dialog events/callbacks

        public static readonly RoutedEvent DialogClosingEvent =
            EventManager.RegisterRoutedEvent(
                "DialogClosing",
                RoutingStrategy.Bubble,
                typeof (DialogClosingEventHandler),
                typeof (DialogHost));

        /// <summary>
        /// Raised just before a dialog is closed.
        /// </summary>
        public event DialogClosingEventHandler DialogClosing
        {
            add { AddHandler(DialogClosingEvent, value); }
            remove { RemoveHandler(DialogClosingEvent, value); }
        }
        
        /// <summary>
        /// Attached property which can be used on the <see cref="Button"/> which instigated the <see cref="OpenDialogCommand"/> to process the closing event.
        /// </summary>
        public static readonly DependencyProperty DialogClosingAttachedProperty = DependencyProperty.RegisterAttached(
            "DialogClosingAttached", typeof (DialogClosingEventHandler), typeof (DialogHost), new PropertyMetadata(default(DialogClosingEventHandler)));

        public static void SetDialogClosingAttached(DependencyObject element, DialogClosingEventHandler value)
        {
            element.SetValue(DialogClosingAttachedProperty, value);
        }

        public static DialogClosingEventHandler GetDialogClosingAttached(DependencyObject element)
        {
            return (DialogClosingEventHandler) element.GetValue(DialogClosingAttachedProperty);
        }        

        public static readonly DependencyProperty DialogClosingCallbackProperty = DependencyProperty.Register(
            nameof(DialogClosingCallback), typeof (DialogClosingEventHandler), typeof (DialogHost), new PropertyMetadata(default(DialogClosingEventHandler)));        

        /// <summary>
        /// Callback fired when the <see cref="DialogClosing"/> event is fired, allowing the event to be processed from a binding/view model.
        /// </summary>
        public DialogClosingEventHandler DialogClosingCallback
        {
            get { return (DialogClosingEventHandler) GetValue(DialogClosingCallbackProperty); }
            set { SetValue(DialogClosingCallbackProperty, value); }
        }

        protected void OnDialogClosing(DialogClosingEventArgs eventArgs)
        {            
            RaiseEvent(eventArgs);
        }

        #endregion

        internal void AssertTargetableContent()
        {
            var existindBinding = BindingOperations.GetBindingExpression(this, DialogContentProperty);
            if (existindBinding != null)
                throw new InvalidOperationException(
                    "Content cannot be passed to a dialog via the OpenDialog if DialogContent already has a binding.");
        }

        internal void Close(object parameter)
        {
            var dialogClosingEventArgs = new DialogClosingEventArgs(_session, parameter, DialogClosingEvent);

            _session.IsEnded = true;            

            //multiple ways of calling back that the dialog is closing:
            // * routed event
            // * the attached property (which should be applied to the button which opened the dialog
            // * straight forward dependency property 
            // * handler provided to the async show method
            OnDialogClosing(dialogClosingEventArgs);
            _attachedDialogClosingEventHandler?.Invoke(this, dialogClosingEventArgs);
            DialogClosingCallback?.Invoke(this, dialogClosingEventArgs);
            _asyncShowClosingEventHandler?.Invoke(this, dialogClosingEventArgs);

            if (!dialogClosingEventArgs.IsCancelled)
                SetCurrentValue(IsOpenProperty, false);
            else
                _session.IsEnded = false;            

            _closeDialogExecutionParameter = parameter;
        }

        /// <summary>
        /// Attempts to focus the content of a popup.
        /// </summary>
        /// <returns>The popup content.</returns>
        internal UIElement FocusPopup()
        {
            var child = _popup?.Child;
            if (child == null) return null;

            child.Focus();
            child.MoveFocus(new TraversalRequest(FocusNavigationDirection.Next));
            return child;
        }

        protected override void OnPreviewMouseDown(MouseButtonEventArgs e)
        {
            var window = Window.GetWindow(this);
            if (window != null && !window.IsActive)
                window.Activate();
            base.OnPreviewMouseDown(e);
        }

        private void ContentCoverGridOnMouseLeftButtonUp(object sender, MouseButtonEventArgs mouseButtonEventArgs)
        {
            if (CloseOnClickAway)
                Close(CloseOnClickAwayParameter);
        }

        private void OpenDialogHandler(object sender, ExecutedRoutedEventArgs executedRoutedEventArgs)
        {
            if (executedRoutedEventArgs.Handled) return;

            var dependencyObject = executedRoutedEventArgs.OriginalSource as DependencyObject;
            if (dependencyObject != null)
            {
                _attachedDialogOpenedEventHandler = GetDialogOpenedAttached(dependencyObject);
                _attachedDialogClosingEventHandler = GetDialogClosingAttached(dependencyObject);
            }

            if (executedRoutedEventArgs.Parameter != null)
            {
                AssertTargetableContent();

                if (_popupContentControl != null)
                {
                    switch (OpenDialogCommandDataContextSource)
                    {
                        case DialogHostOpenDialogCommandDataContextSource.SenderElement:
                            _popupContentControl.DataContext =
                                (executedRoutedEventArgs.OriginalSource as FrameworkElement)?.DataContext;
                            break;
                        case DialogHostOpenDialogCommandDataContextSource.DialogHostInstance:
                            _popupContentControl.DataContext = DataContext;
                            break;
                        case DialogHostOpenDialogCommandDataContextSource.None:
                            _popupContentControl.DataContext = null;
                            break;
                        default:
                            throw new ArgumentOutOfRangeException();
                    }
                }

                DialogContent = executedRoutedEventArgs.Parameter;
            }

            SetCurrentValue(IsOpenProperty, true);

            executedRoutedEventArgs.Handled = true;
        }

        private void CloseDialogCanExecute(object sender, CanExecuteRoutedEventArgs canExecuteRoutedEventArgs)
        {
            canExecuteRoutedEventArgs.CanExecute = _session != null;
        }

        private void CloseDialogHandler(object sender, ExecutedRoutedEventArgs executedRoutedEventArgs)
        {
            if (executedRoutedEventArgs.Handled) return;

            Close(executedRoutedEventArgs.Parameter);

            executedRoutedEventArgs.Handled = true;
        }

        private string SelectState()
        {
            return IsOpen ? OpenStateName : ClosedStateName;
        }

        private void OnUnloaded(object sender, RoutedEventArgs routedEventArgs)
        {
            LoadedInstances.Remove(this);
            SetCurrentValue(IsOpenProperty, false);
        }

        private void OnLoaded(object sender, RoutedEventArgs routedEventArgs)
        {
            LoadedInstances.Add(this);
        }

        private static void WatchWindowActivation(DialogHost dialogHost)
        {
            var window = Window.GetWindow(dialogHost);
            if (window != null)
            {
                window.Activated += dialogHost.WindowOnActivated;
                window.Deactivated += dialogHost.WindowOnDeactivated;
                dialogHost._closeCleanUp = () =>
                {
                    window.Activated -= dialogHost.WindowOnActivated;
                    window.Deactivated -= dialogHost.WindowOnDeactivated;
                };
            }
            else
            {
                dialogHost._closeCleanUp = () => { };
            }
        }

        private void WindowOnDeactivated(object sender, EventArgs eventArgs)
        {            
            _restoreFocusWindowReactivation = _popup != null ? FocusManager.GetFocusedElement((Window)sender) : null;
        }

        private void WindowOnActivated(object sender, EventArgs eventArgs)
        {
            if (_restoreFocusWindowReactivation != null)
            {
                Dispatcher.BeginInvoke(new Action(() =>
                {                    
                    Keyboard.Focus(_restoreFocusWindowReactivation);
                }));
            }
        }
    }
}<|MERGE_RESOLUTION|>--- conflicted
+++ resolved
@@ -131,15 +131,9 @@
         /// <param name="content">Content to show (can be a control or view model).</param>
         /// <param name="dialogIdentifier"><see cref="Identifier"/> of the instance where the dialog should be shown. Typically this will match an identifer set in XAML. <c>null</c> is allowed.</param>
         /// <returns>Task result is the parameter used to close the dialog, typically what is passed to the <see cref="CloseDialogCommand"/> command.</returns>
-<<<<<<< HEAD
-        public static object Show(object content, object dialogIndetifier)
-        {
-            return Show(content, dialogIndetifier, null, null);
-=======
         public static async Task<object> Show(object content, object dialogIdentifier)
         {
             return await Show(content, dialogIdentifier, null, null);
->>>>>>> d238ea05
         }
 
         /// <summary>
@@ -149,11 +143,7 @@
         /// <param name="dialogIdentifier"><see cref="Identifier"/> of the instance where the dialog should be shown. Typically this will match an identifer set in XAML. <c>null</c> is allowed.</param>
         /// <param name="openedEventHandler">Allows access to opened event which would otherwise have been subscribed to on a instance.</param>
         /// <returns>Task result is the parameter used to close the dialog, typically what is passed to the <see cref="CloseDialogCommand"/> command.</returns>
-<<<<<<< HEAD
-        public static object Show(object content, object dialogIndetifier, DialogOpenedEventHandler openedEventHandler)
-=======
         public static Task<object> Show(object content, object dialogIdentifier, DialogOpenedEventHandler openedEventHandler)
->>>>>>> d238ea05
         {
             return Show(content, dialogIdentifier, openedEventHandler, null);
         }
@@ -165,13 +155,9 @@
         /// <param name="dialogIdentifier"><see cref="Identifier"/> of the instance where the dialog should be shown. Typically this will match an identifer set in XAML. <c>null</c> is allowed.</param>        
         /// <param name="closingEventHandler">Allows access to closing event which would otherwise have been subscribed to on a instance.</param>
         /// <returns>Task result is the parameter used to close the dialog, typically what is passed to the <see cref="CloseDialogCommand"/> command.</returns>
-<<<<<<< HEAD
-        public static object Show(object content, object dialogIndetifier, DialogClosingEventHandler closingEventHandler)
-=======
-        public static Task<object> Show(object content, object dialogIdentifier, DialogClosingEventHandler closingEventHandler)
->>>>>>> d238ea05
-        {
-            return Show(content, dialogIdentifier, null, closingEventHandler);
+        public static async Task<object> Show(object content, object dialogIdentifier, DialogClosingEventHandler closingEventHandler)
+        {
+            return await Show(content, dialogIdentifier, null, closingEventHandler);
         }        
 
         /// <summary>
@@ -182,11 +168,7 @@
         /// <param name="openedEventHandler">Allows access to opened event which would otherwise have been subscribed to on a instance.</param>
         /// <param name="closingEventHandler">Allows access to closing event which would otherwise have been subscribed to on a instance.</param>
         /// <returns>Task result is the parameter used to close the dialog, typically what is passed to the <see cref="CloseDialogCommand"/> command.</returns>
-<<<<<<< HEAD
-        public static object Show(object content, object dialogIndetifier, DialogOpenedEventHandler openedEventHandler, DialogClosingEventHandler closingEventHandler)
-=======
         public static async Task<object> Show(object content, object dialogIdentifier, DialogOpenedEventHandler openedEventHandler, DialogClosingEventHandler closingEventHandler)
->>>>>>> d238ea05
         {
             if (content == null) throw new ArgumentNullException(nameof(content));
 
@@ -305,7 +287,7 @@
 
                 //https://github.com/ButchersBoy/MaterialDesignInXamlToolkit/issues/187
                 //totally not happy about this, but on immediate validation we can get some weird looking stuff...give WPF a kick to refresh...
-                Task.Delay(300).ContinueWith(t => child.Dispatcher.BeginInvoke(new Action(() => child.InvalidateVisual())));
+                TaskEx.Delay(300).ContinueWith(t => child.Dispatcher.BeginInvoke(new Action(() => child.InvalidateVisual())));
             }));
         }
 
