﻿using System;
using System.Collections.Generic;
using System.Linq;
using System.Threading;
using System.Threading.Tasks;
using System.Windows;
using System.Windows.Controls;
using System.Windows.Controls.Primitives;
using System.Windows.Data;
using System.Windows.Input;
using System.Windows.Threading;

namespace MaterialDesignThemes.Wpf
{
    /// <summary>
    /// Defines how a data context is sourced for a dialog if a <see cref="FrameworkElement"/>
    /// is passed as the command parameter when using <see cref="DialogHost.OpenDialogCommand"/>.
    /// </summary>
    public enum DialogHostOpenDialogCommandDataContextSource
    {
        /// <summary>
        /// The data context from the sender element (typically a <see cref="Button"/>) 
        /// is applied to the content.
        /// </summary>
        SenderElement,
        /// <summary>
        /// The data context from the <see cref="DialogHost"/> is applied to the content.
        /// </summary>
        DialogHostInstance,
        /// <summary>
        /// The data context is explicitly set to <c>null</c>.
        /// </summary>
        None
    }

    [TemplatePart(Name = PopupPartName, Type = typeof(Popup))]
    [TemplatePart(Name = PopupPartName, Type = typeof(ContentControl))]
    [TemplateVisualState(GroupName = "PopupStates", Name = OpenStateName)]
    [TemplateVisualState(GroupName = "PopupStates", Name = ClosedStateName)]
    public class DialogHost : ContentControl
    {
        public const string PopupPartName = "PART_Popup";
        public const string PopupContentPartName = "PART_PopupContentElement";
        public const string OpenStateName = "Open";
        public const string ClosedStateName = "Closed";

        /// <summary>
        /// Routed command to be used somewhere inside an instance to trigger showing of the dialog. Content can be passed to the dialog via a <see cref="Button.CommandParameter"/>.
        /// </summary>
        public static RoutedCommand OpenDialogCommand = new RoutedCommand();
        /// <summary>
        /// Routed command to be used inside dialog content to close a dialog. Use a <see cref="Button.CommandParameter"/> to indicate the result of the parameter.
        /// </summary>
        public static RoutedCommand CloseDialogCommand = new RoutedCommand();

        private static readonly HashSet<DialogHost> LoadedInstances = new HashSet<DialogHost>();

        private readonly ManualResetEvent _asyncShowWaitHandle = new ManualResetEvent(false);
        private DialogOpenedEventHandler _asyncShowOpenedEventHandler;
        private DialogClosingEventHandler _asyncShowClosingEventHandler;

        private Popup _popup;
<<<<<<< HEAD
        private ContentControl _popupContentControl;
        private DialogSession _session;
=======
>>>>>>> 08205dea
        private DialogOpenedEventHandler _attachedDialogOpenedEventHandler;
        private DialogClosingEventHandler _attachedDialogClosingEventHandler;        
        private object _closeDialogExecutionParameter;
        private DialogSession _session;

        static DialogHost()
        {
            DefaultStyleKeyProperty.OverrideMetadata(typeof(DialogHost), new FrameworkPropertyMetadata(typeof(DialogHost)));            
        }

        #region .Show overloads

        /// <summary>
        /// Shows a modal dialog. To use, a <see cref="DialogHost"/> instance must be in a visual tree (typically this may be specified towards the root of a Window's XAML).
        /// </summary>
        /// <param name="content">Content to show (can be a control or view model).</param>
        /// <returns>Task result is the parameter used to close the dialog, typically what is passed to the <see cref="CloseDialogCommand"/> command.</returns>
        public static async Task<object> Show(object content)
        {
            return await Show(content, null, null);
        }

        /// <summary>
        /// Shows a modal dialog. To use, a <see cref="DialogHost"/> instance must be in a visual tree (typically this may be specified towards the root of a Window's XAML).
        /// </summary>
        /// <param name="content">Content to show (can be a control or view model).</param>        
        /// <param name="openedEventHandler">Allows access to opened event which would otherwise have been subscribed to on a instance.</param>        
        /// <returns>Task result is the parameter used to close the dialog, typically what is passed to the <see cref="CloseDialogCommand"/> command.</returns>
        public static async Task<object> Show(object content, DialogOpenedEventHandler openedEventHandler)
        {
            return await Show(content, null, openedEventHandler, null);
        }

        /// <summary>
        /// Shows a modal dialog. To use, a <see cref="DialogHost"/> instance must be in a visual tree (typically this may be specified towards the root of a Window's XAML).
        /// </summary>
        /// <param name="content">Content to show (can be a control or view model).</param>
        /// <param name="closingEventHandler">Allows access to closing event which would otherwise have been subscribed to on a instance.</param>
        /// <returns>Task result is the parameter used to close the dialog, typically what is passed to the <see cref="CloseDialogCommand"/> command.</returns>
        public static async Task<object> Show(object content, DialogClosingEventHandler closingEventHandler)
        {
            return await Show(content, null, null, closingEventHandler);
        }

        /// <summary>
        /// Shows a modal dialog. To use, a <see cref="DialogHost"/> instance must be in a visual tree (typically this may be specified towards the root of a Window's XAML).
        /// </summary>
        /// <param name="content">Content to show (can be a control or view model).</param>        
        /// <param name="openedEventHandler">Allows access to opened event which would otherwise have been subscribed to on a instance.</param>
        /// <param name="closingEventHandler">Allows access to closing event which would otherwise have been subscribed to on a instance.</param>
        /// <returns>Task result is the parameter used to close the dialog, typically what is passed to the <see cref="CloseDialogCommand"/> command.</returns>
        public static async Task<object> Show(object content, DialogOpenedEventHandler openedEventHandler, DialogClosingEventHandler closingEventHandler)
        {
            return await Show(content, null, openedEventHandler, closingEventHandler);
        }

        /// <summary>
        /// Shows a modal dialog. To use, a <see cref="DialogHost"/> instance must be in a visual tree (typically this may be specified towards the root of a Window's XAML).
        /// </summary>
        /// <param name="content">Content to show (can be a control or view model).</param>
        /// <param name="dialogIndetifier"><see cref="Identifier"/> of the instance where the dialog should be shown. Typically this will match an identifer set in XAML. <c>null</c> is allowed.</param>
        /// <returns>Task result is the parameter used to close the dialog, typically what is passed to the <see cref="CloseDialogCommand"/> command.</returns>
        public static async Task<object> Show(object content, object dialogIndetifier)
        {
            return await Show(content, dialogIndetifier, null, null);
        }

        /// <summary>
        /// Shows a modal dialog. To use, a <see cref="DialogHost"/> instance must be in a visual tree (typically this may be specified towards the root of a Window's XAML).
        /// </summary>
        /// <param name="content">Content to show (can be a control or view model).</param>
        /// <param name="dialogIndetifier"><see cref="Identifier"/> of the instance where the dialog should be shown. Typically this will match an identifer set in XAML. <c>null</c> is allowed.</param>
        /// <param name="openedEventHandler">Allows access to opened event which would otherwise have been subscribed to on a instance.</param>
        /// <returns>Task result is the parameter used to close the dialog, typically what is passed to the <see cref="CloseDialogCommand"/> command.</returns>
        public static Task<object> Show(object content, object dialogIndetifier, DialogOpenedEventHandler openedEventHandler)
        {
            return Show(content, dialogIndetifier, openedEventHandler, null);
        }

        /// <summary>
        /// Shows a modal dialog. To use, a <see cref="DialogHost"/> instance must be in a visual tree (typically this may be specified towards the root of a Window's XAML).
        /// </summary>
        /// <param name="content">Content to show (can be a control or view model).</param>
        /// <param name="dialogIndetifier"><see cref="Identifier"/> of the instance where the dialog should be shown. Typically this will match an identifer set in XAML. <c>null</c> is allowed.</param>        
        /// <param name="closingEventHandler">Allows access to closing event which would otherwise have been subscribed to on a instance.</param>
        /// <returns>Task result is the parameter used to close the dialog, typically what is passed to the <see cref="CloseDialogCommand"/> command.</returns>
        public static Task<object> Show(object content, object dialogIndetifier, DialogClosingEventHandler closingEventHandler)
        {
            return Show(content, dialogIndetifier, null, closingEventHandler);
        }

        #endregion

        /// <summary>
        /// Shows a modal dialog. To use, a <see cref="DialogHost"/> instance must be in a visual tree (typically this may be specified towards the root of a Window's XAML).
        /// </summary>
        /// <param name="content">Content to show (can be a control or view model).</param>
        /// <param name="dialogIndetifier"><see cref="Identifier"/> of the instance where the dialog should be shown. Typically this will match an identifer set in XAML. <c>null</c> is allowed.</param>
        /// <param name="openedEventHandler">Allows access to opened event which would otherwise have been subscribed to on a instance.</param>
        /// <param name="closingEventHandler">Allows access to closing event which would otherwise have been subscribed to on a instance.</param>
        /// <returns>Task result is the parameter used to close the dialog, typically what is passed to the <see cref="CloseDialogCommand"/> command.</returns>
        public static async Task<object> Show(object content, object dialogIndetifier, DialogOpenedEventHandler openedEventHandler, DialogClosingEventHandler closingEventHandler)
        {
            if (content == null) throw new ArgumentNullException(nameof(content));

            if (LoadedInstances.Count == 0)
                throw new InvalidOperationException("No loaded DialogHost instances.");
            LoadedInstances.First().Dispatcher.VerifyAccess();

            var targets = LoadedInstances.Where(dh => Equals(dh.Identifier, dialogIndetifier)).ToList();
            if (targets.Count == 0)
                throw new InvalidOperationException("No loaded DialogHost matches identifier.");
            if (targets.Count > 1)
                throw new InvalidOperationException("Multiple viable DialogHosts.  Specify a unique identifier.");
            if (targets[0].IsOpen)
                throw new InvalidOperationException("DialogHost is already open.");

            targets[0].AssertTargetableContent();
            targets[0].DialogContent = content;
            targets[0]._asyncShowOpenedEventHandler = openedEventHandler;
            targets[0]._asyncShowClosingEventHandler = closingEventHandler;
            targets[0].SetCurrentValue(IsOpenProperty, true);

            var task = new Task(() =>
            {
                targets[0]._asyncShowWaitHandle.WaitOne();
            });
            task.Start();

            await task;

            targets[0]._asyncShowOpenedEventHandler = null;
            targets[0]._asyncShowClosingEventHandler = null;

            return targets[0]._closeDialogExecutionParameter;
        }

        public DialogHost()
        {
            Loaded += OnLoaded;
            Unloaded += OnUnloaded;

            CommandBindings.Add(new CommandBinding(CloseDialogCommand, CloseDialogHandler, CloseDialogCanExecute));
            CommandBindings.Add(new CommandBinding(OpenDialogCommand, OpenDialogHandler));
        }

        public static readonly DependencyProperty IdentifierProperty = DependencyProperty.Register(
            "Identifier", typeof (object), typeof (DialogHost), new PropertyMetadata(default(object)));

        /// <summary>
        /// Identifier which is used in conjunction with <see cref="Show(object)"/> to determine where a dialog should be shown.
        /// </summary>
        public object Identifier
        {
            get { return GetValue(IdentifierProperty); }
            set { SetValue(IdentifierProperty, value); }
        }

        public static readonly DependencyProperty IsOpenProperty = DependencyProperty.Register(
            "IsOpen", typeof (bool), typeof (DialogHost), new FrameworkPropertyMetadata(default(bool), FrameworkPropertyMetadataOptions.BindsTwoWayByDefault, IsOpenPropertyChangedCallback));

        private static void IsOpenPropertyChangedCallback(DependencyObject dependencyObject, DependencyPropertyChangedEventArgs dependencyPropertyChangedEventArgs)
        {
            var dialogHost = (DialogHost)dependencyObject;            

            VisualStateManager.GoToState(dialogHost, dialogHost.SelectState(), true);

            if (!dialogHost.IsOpen)
            {
                dialogHost._asyncShowWaitHandle.Set();
                dialogHost._attachedDialogClosingEventHandler = null;
                dialogHost._session.IsEnded = true;
                dialogHost._session = null;
                return;
            }

            dialogHost._asyncShowWaitHandle.Reset();
            dialogHost._session = new DialogSession(dialogHost);

            //multiple ways of calling back that the dialog has opened:
            // * routed event
            // * the attached property (which should be applied to the button which opened the dialog
            // * straight forward dependency property 
            // * handler provided to the async show method
            var dialogOpenedEventArgs = new DialogOpenedEventArgs(dialogHost._session, DialogOpenedEvent);
            dialogHost.OnDialogOpened(dialogOpenedEventArgs);
            dialogHost._attachedDialogOpenedEventHandler?.Invoke(dialogHost, dialogOpenedEventArgs);
            dialogHost.DialogOpenedCallback?.Invoke(dialogHost, dialogOpenedEventArgs);
            dialogHost._asyncShowOpenedEventHandler?.Invoke(dialogHost, dialogOpenedEventArgs);

            dialogHost.Dispatcher.BeginInvoke(DispatcherPriority.Loaded, new Action(() =>
            {
                dialogHost._popup?.Child?.Focus();
                dialogHost._popup?.Child?.MoveFocus(new TraversalRequest(FocusNavigationDirection.Next));
            }));
        }

        public bool IsOpen
        {
            get { return (bool) GetValue(IsOpenProperty); }
            set { SetValue(IsOpenProperty, value); }
        }

        public static readonly DependencyProperty DialogContentProperty = DependencyProperty.Register(
            "DialogContent", typeof (object), typeof (DialogHost), new PropertyMetadata(default(object)));

        public object DialogContent
        {
            get { return (object) GetValue(DialogContentProperty); }
            set { SetValue(DialogContentProperty, value); }
        }

        public static readonly DependencyProperty DialogContentTemplateProperty = DependencyProperty.Register(
            "DialogContentTemplate", typeof (DataTemplate), typeof (DialogHost), new PropertyMetadata(default(DataTemplate)));

        public DataTemplate DialogContentTemplate
        {
            get { return (DataTemplate) GetValue(DialogContentTemplateProperty); }
            set { SetValue(DialogContentTemplateProperty, value); }
        }

        public static readonly DependencyProperty DialogContentTemplateSelectorProperty = DependencyProperty.Register(
            "DialogContentTemplateSelector", typeof (DataTemplateSelector), typeof (DialogHost), new PropertyMetadata(default(DataTemplateSelector)));

        public DataTemplateSelector DialogContentTemplateSelector
        {
            get { return (DataTemplateSelector) GetValue(DialogContentTemplateSelectorProperty); }
            set { SetValue(DialogContentTemplateSelectorProperty, value); }
        }

        public static readonly DependencyProperty DialogContentStringFormatProperty = DependencyProperty.Register(
            "DialogContentStringFormat", typeof (string), typeof (DialogHost), new PropertyMetadata(default(string)));

        public string DialogContentStringFormat
        {
            get { return (string) GetValue(DialogContentStringFormatProperty); }
            set { SetValue(DialogContentStringFormatProperty, value); }
        }

        public static readonly DependencyProperty OpenDialogCommandDataContextSourceProperty = DependencyProperty.Register(
            "OpenDialogCommandDataContextSource", typeof (DialogHostOpenDialogCommandDataContextSource), typeof (DialogHost), new PropertyMetadata(default(DialogHostOpenDialogCommandDataContextSource)));

        /// <summary>
        /// Defines how a data context is sourced for a dialog if a <see cref="FrameworkElement"/>
        /// is passed as the command parameter when using <see cref="DialogHost.OpenDialogCommand"/>.
        /// </summary>
        public DialogHostOpenDialogCommandDataContextSource OpenDialogCommandDataContextSource
        {
            get { return (DialogHostOpenDialogCommandDataContextSource) GetValue(OpenDialogCommandDataContextSourceProperty); }
            set { SetValue(OpenDialogCommandDataContextSourceProperty, value); }
        }

        public override void OnApplyTemplate()
        {
            _popup = GetTemplateChild(PopupPartName) as Popup;
            _popupContentControl = GetTemplateChild(PopupContentPartName) as ContentControl;

            VisualStateManager.GoToState(this, SelectState(), false);

            base.OnApplyTemplate();            
        }

        #region open dialog events/callbacks

        public static readonly RoutedEvent DialogOpenedEvent =
            EventManager.RegisterRoutedEvent(
                "DialogOpened",
                RoutingStrategy.Bubble,
                typeof (DialogOpenedEventHandler),
                typeof (DialogHost));

        /// <summary>
        /// Raised when a dialog is opened.
        /// </summary>
        public event DialogOpenedEventHandler DialogOpened
        {
            add { AddHandler(DialogOpenedEvent, value); }
            remove { RemoveHandler(DialogOpenedEvent, value); }
        }

        /// <summary>
        /// Attached property which can be used on the <see cref="Button"/> which instigated the <see cref="OpenDialogCommand"/> to process the event.
        /// </summary>
        public static readonly DependencyProperty DialogOpenedAttachedProperty = DependencyProperty.RegisterAttached(
            "DialogOpenedAttached", typeof(DialogOpenedEventHandler), typeof(DialogHost), new PropertyMetadata(default(DialogOpenedEventHandler)));

        public static void SetDialogOpenedAttached(DependencyObject element, DialogOpenedEventHandler value)
        {
            element.SetValue(DialogOpenedAttachedProperty, value);
        }

        public static DialogOpenedEventHandler GetDialogOpenedAttached(DependencyObject element)
        {
            return (DialogOpenedEventHandler)element.GetValue(DialogOpenedAttachedProperty);
        }

        public static readonly DependencyProperty DialogOpenedCallbackProperty = DependencyProperty.Register(
            "DialogOpenedCallback", typeof(DialogOpenedEventHandler), typeof(DialogHost), new PropertyMetadata(default(DialogOpenedEventHandler)));

        /// <summary>
        /// Callback fired when the <see cref="DialogOpened"/> event is fired, allowing the event to be processed from a binding/view model.
        /// </summary>
        public DialogOpenedEventHandler DialogOpenedCallback
        {
            get { return (DialogOpenedEventHandler)GetValue(DialogOpenedCallbackProperty); }
            set { SetValue(DialogOpenedCallbackProperty, value); }
        }

        protected void OnDialogOpened(DialogOpenedEventArgs eventArgs)
        {
            RaiseEvent(eventArgs);
        }

        #endregion

        #region close dialog events/callbacks

        public static readonly RoutedEvent DialogClosingEvent =
            EventManager.RegisterRoutedEvent(
                "DialogClosing",
                RoutingStrategy.Bubble,
                typeof (DialogClosingEventHandler),
                typeof (DialogHost));

        /// <summary>
        /// Raised just before a dialog is closed.
        /// </summary>
        public event DialogClosingEventHandler DialogClosing
        {
            add { AddHandler(DialogClosingEvent, value); }
            remove { RemoveHandler(DialogClosingEvent, value); }
        }
        
        /// <summary>
        /// Attached property which can be used on the <see cref="Button"/> which instigated the <see cref="OpenDialogCommand"/> to process the closing event.
        /// </summary>
        public static readonly DependencyProperty DialogClosingAttachedProperty = DependencyProperty.RegisterAttached(
            "DialogClosingAttached", typeof (DialogClosingEventHandler), typeof (DialogHost), new PropertyMetadata(default(DialogClosingEventHandler)));

        public static void SetDialogClosingAttached(DependencyObject element, DialogClosingEventHandler value)
        {
            element.SetValue(DialogClosingAttachedProperty, value);
        }

        public static DialogClosingEventHandler GetDialogClosingAttached(DependencyObject element)
        {
            return (DialogClosingEventHandler) element.GetValue(DialogClosingAttachedProperty);
        }        

        public static readonly DependencyProperty DialogClosingCallbackProperty = DependencyProperty.Register(
            "DialogClosingCallback", typeof (DialogClosingEventHandler), typeof (DialogHost), new PropertyMetadata(default(DialogClosingEventHandler)));        

        /// <summary>
        /// Callback fired when the <see cref="DialogClosing"/> event is fired, allowing the event to be processed from a binding/view model.
        /// </summary>
        public DialogClosingEventHandler DialogClosingCallback
        {
            get { return (DialogClosingEventHandler) GetValue(DialogClosingCallbackProperty); }
            set { SetValue(DialogClosingCallbackProperty, value); }
        }

        protected void OnDialogClosing(DialogClosingEventArgs eventArgs)
        {            
            RaiseEvent(eventArgs);
        }

        #endregion

        internal void AssertTargetableContent()
        {
            var existindBinding = BindingOperations.GetBindingExpression(this, DialogContentProperty);
            if (existindBinding != null)
                throw new InvalidOperationException(
                    "Content cannot be passed to a dialog via the OpenDialog if DialogContent already has a binding.");
        }

        internal void Close(object parameter)
        {
            var dialogClosingEventArgs = new DialogClosingEventArgs(_session, parameter, DialogClosingEvent);

            _session.IsEnded = true;

            //multiple ways of calling back that the dialog is closing:
            // * routed event
            // * the attached property (which should be applied to the button which opened the dialog
            // * straight forward dependency property 
            // * handler provided to the async show method
            OnDialogClosing(dialogClosingEventArgs);
            _attachedDialogClosingEventHandler?.Invoke(this, dialogClosingEventArgs);
            DialogClosingCallback?.Invoke(this, dialogClosingEventArgs);
            _asyncShowClosingEventHandler?.Invoke(this, dialogClosingEventArgs);

            if (!dialogClosingEventArgs.IsCancelled)
                SetCurrentValue(IsOpenProperty, false);
            else
                _session.IsEnded = false;

            _closeDialogExecutionParameter = parameter;
        }

        private void OpenDialogHandler(object sender, ExecutedRoutedEventArgs executedRoutedEventArgs)
        {
            if (executedRoutedEventArgs.Handled) return;

            var dependencyObject = executedRoutedEventArgs.OriginalSource as DependencyObject;
            if (dependencyObject != null)
            {
                _attachedDialogOpenedEventHandler = GetDialogOpenedAttached(dependencyObject);
                _attachedDialogClosingEventHandler = GetDialogClosingAttached(dependencyObject);
            }

            if (executedRoutedEventArgs.Parameter != null)
            {
                AssertTargetableContent();

                if (_popupContentControl != null)
                {
                    switch (OpenDialogCommandDataContextSource)
                    {
                        case DialogHostOpenDialogCommandDataContextSource.SenderElement:
                            _popupContentControl.DataContext =
                                (executedRoutedEventArgs.Parameter as FrameworkElement)?.DataContext;
                            break;
                        case DialogHostOpenDialogCommandDataContextSource.DialogHostInstance:
                            _popupContentControl.DataContext = DataContext;
                            break;
                        case DialogHostOpenDialogCommandDataContextSource.None:
                            _popupContentControl.DataContext = null;
                            break;
                        default:
                            throw new ArgumentOutOfRangeException();
                    }
                }

                DialogContent = executedRoutedEventArgs.Parameter;
            }

            SetCurrentValue(IsOpenProperty, true);

            executedRoutedEventArgs.Handled = true;
        }

        private void CloseDialogCanExecute(object sender, CanExecuteRoutedEventArgs canExecuteRoutedEventArgs)
        {
            canExecuteRoutedEventArgs.CanExecute = _session != null;
        }

        private void CloseDialogHandler(object sender, ExecutedRoutedEventArgs executedRoutedEventArgs)
        {
            if (executedRoutedEventArgs.Handled) return;

            Close(executedRoutedEventArgs.Parameter);

            executedRoutedEventArgs.Handled = true;
        }

        private string SelectState()
        {
            return IsOpen ? OpenStateName : ClosedStateName;
        }

        private void OnUnloaded(object sender, RoutedEventArgs routedEventArgs)
        {
            LoadedInstances.Remove(this);
            SetCurrentValue(IsOpenProperty, false);
        }

        private void OnLoaded(object sender, RoutedEventArgs routedEventArgs)
        {
            LoadedInstances.Add(this);
        }
    }
}<|MERGE_RESOLUTION|>--- conflicted
+++ resolved
@@ -60,15 +60,11 @@
         private DialogClosingEventHandler _asyncShowClosingEventHandler;
 
         private Popup _popup;
-<<<<<<< HEAD
         private ContentControl _popupContentControl;
         private DialogSession _session;
-=======
->>>>>>> 08205dea
         private DialogOpenedEventHandler _attachedDialogOpenedEventHandler;
         private DialogClosingEventHandler _attachedDialogClosingEventHandler;        
         private object _closeDialogExecutionParameter;
-        private DialogSession _session;
 
         static DialogHost()
         {
