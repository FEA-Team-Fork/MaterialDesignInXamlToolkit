﻿using System;
using System.Collections.Generic;
using System.Diagnostics;
using System.Linq;
using System.Text;
using System.Threading.Tasks;
using System.Windows;
using System.Windows.Controls;
using System.Windows.Data;
using System.Windows.Documents;
using System.Windows.Documents.DocumentStructures;
using System.Windows.Input;
using System.Windows.Media;
using System.Windows.Media.Animation;
using System.Windows.Media.Imaging;
using System.Windows.Navigation;
using System.Windows.Shapes;

namespace MaterialDesignThemes.Wpf
{
<<<<<<< HEAD
    [TemplateVisualState(GroupName = "CommonStates", Name = TemplateStateNormal)]
    [TemplateVisualState(GroupName = "CommonStates", Name = TemplateStateMousePressed)]
=======
    [TemplateVisualState(GroupName = "CommonStates", Name = "Normal")]
    [TemplateVisualState(GroupName = "CommonStates", Name = "Pressed")]
>>>>>>> 70bdc253
    public class Ripple : ContentControl
    {
        public const string TemplateStateNormal = "Normal";
        public const string TemplateStateMousePressed = "MousePressed";

        static Ripple()
        {
            DefaultStyleKeyProperty.OverrideMetadata(typeof(Ripple), new FrameworkPropertyMetadata(typeof(Ripple)));
        }

        public Ripple()
<<<<<<< HEAD
        {
            SizeChanged += OnSizeChanged;
        }

        private void OnSizeChanged(object sender, SizeChangedEventArgs sizeChangedEventArgs)
        {
            double radius = Math.Sqrt(Math.Pow(sizeChangedEventArgs.NewSize.Width, 2) + Math.Pow(sizeChangedEventArgs.NewSize.Height, 2));
            RippleSize = 2 * radius * RippleSizeMultiplier;
=======
        {               
            SizeChanged += OnSizeChanged;          
        }

        private void OnSizeChanged(object sender, SizeChangedEventArgs sizeChangedEventArgs)
        {
            RippleSize = Math.Max(sizeChangedEventArgs.NewSize.Width, sizeChangedEventArgs.NewSize.Height) * RippleSizeMultiplier;
>>>>>>> 70bdc253
        }

        public static readonly DependencyProperty FeedbackProperty = DependencyProperty.Register(
            "Feedback", typeof(Brush), typeof(Ripple), new PropertyMetadata(default(Brush)));

        public Brush Feedback
        {
            get { return (Brush)GetValue(FeedbackProperty); }
            set { SetValue(FeedbackProperty, value); }
        }

        protected override void OnPreviewMouseLeftButtonDown(MouseButtonEventArgs e)
        {
            var point = e.GetPosition(this);

            RippleX = point.X - RippleSize / 2;
            RippleY = point.Y - RippleSize / 2;

<<<<<<< HEAD
=======
            VisualStateManager.GoToState(this, "Normal", true);
            VisualStateManager.GoToState(this, "MousePressed", true);            

>>>>>>> 70bdc253
            base.OnPreviewMouseLeftButtonDown(e);
        }

        public static readonly DependencyProperty RippleSizeMultiplierProperty = DependencyProperty.Register(
<<<<<<< HEAD
            "RippleSizeMultiplier", typeof(double), typeof(Ripple), new PropertyMetadata(1.0));
=======
            "RippleSizeMultiplier", typeof(double), typeof(Ripple), new PropertyMetadata(1.75));
>>>>>>> 70bdc253

        public double RippleSizeMultiplier
        {
            get { return (double)GetValue(RippleSizeMultiplierProperty); }
            set { SetValue(RippleSizeMultiplierProperty, value); }
        }

        private static readonly DependencyPropertyKey RippleSizePropertyKey =
            DependencyProperty.RegisterReadOnly(
                "RippleSize", typeof(double), typeof(Ripple),
                new PropertyMetadata(default(double)));

        public static readonly DependencyProperty RippleSizeProperty =
            RippleSizePropertyKey.DependencyProperty;

        public double RippleSize
        {
            get { return (double)GetValue(RippleSizeProperty); }
            private set { SetValue(RippleSizePropertyKey, value); }
        }

        private static readonly DependencyPropertyKey RippleXPropertyKey =
            DependencyProperty.RegisterReadOnly(
<<<<<<< HEAD
                "RippleX", typeof(double), typeof(Ripple),
=======
                "RippleX", typeof (double), typeof (Ripple),
>>>>>>> 70bdc253
                new PropertyMetadata(default(double)));

        public static readonly DependencyProperty RippleXProperty =
            RippleXPropertyKey.DependencyProperty;

        public double RippleX
        {
<<<<<<< HEAD
            get { return (double)GetValue(RippleXProperty); }
=======
            get { return (double) GetValue(RippleXProperty); }
>>>>>>> 70bdc253
            private set { SetValue(RippleXPropertyKey, value); }
        }

        private static readonly DependencyPropertyKey RippleYPropertyKey =
            DependencyProperty.RegisterReadOnly(
<<<<<<< HEAD
                "RippleY", typeof(double), typeof(Ripple),
=======
                "RippleY", typeof (double), typeof (Ripple),
>>>>>>> 70bdc253
                new PropertyMetadata(default(double)));

        public static readonly DependencyProperty RippleYProperty =
            RippleYPropertyKey.DependencyProperty;

        public double RippleY
        {
<<<<<<< HEAD
            get { return (double)GetValue(RippleYProperty); }
            private set { SetValue(RippleYPropertyKey, value); }
        }

        public static readonly DependencyProperty IsActiveProperty = DependencyProperty.Register(
            "IsActive", typeof(bool), typeof(Ripple), new FrameworkPropertyMetadata(false, IsActivePropertyChangedCallback));

        public bool IsActive
        {
            get { return (bool)GetValue(IsActiveProperty); }
            set { SetValue(IsActiveProperty, value); }
        }

        private static void IsActivePropertyChangedCallback(
            DependencyObject dependencyObject,
            DependencyPropertyChangedEventArgs dependencyPropertyChangedEventArgs)
        {
            var box = dependencyObject as Ripple;
            if (box == null) return;

            bool isActive = (bool)dependencyPropertyChangedEventArgs.NewValue;

            VisualStateManager.GoToState(box, isActive ? TemplateStateMousePressed : TemplateStateNormal, true);
        }

        public override void OnApplyTemplate()
        {
            base.OnApplyTemplate();

            VisualStateManager.GoToState(this, TemplateStateNormal, false);
        }
=======
            get { return (double) GetValue(RippleYProperty); }
            private set { SetValue(RippleYPropertyKey, value); }
        }                                
>>>>>>> 70bdc253
    }
}<|MERGE_RESOLUTION|>--- conflicted
+++ resolved
@@ -18,13 +18,8 @@
 
 namespace MaterialDesignThemes.Wpf
 {
-<<<<<<< HEAD
     [TemplateVisualState(GroupName = "CommonStates", Name = TemplateStateNormal)]
     [TemplateVisualState(GroupName = "CommonStates", Name = TemplateStateMousePressed)]
-=======
-    [TemplateVisualState(GroupName = "CommonStates", Name = "Normal")]
-    [TemplateVisualState(GroupName = "CommonStates", Name = "Pressed")]
->>>>>>> 70bdc253
     public class Ripple : ContentControl
     {
         public const string TemplateStateNormal = "Normal";
@@ -36,7 +31,6 @@
         }
 
         public Ripple()
-<<<<<<< HEAD
         {
             SizeChanged += OnSizeChanged;
         }
@@ -45,15 +39,6 @@
         {
             double radius = Math.Sqrt(Math.Pow(sizeChangedEventArgs.NewSize.Width, 2) + Math.Pow(sizeChangedEventArgs.NewSize.Height, 2));
             RippleSize = 2 * radius * RippleSizeMultiplier;
-=======
-        {               
-            SizeChanged += OnSizeChanged;          
-        }
-
-        private void OnSizeChanged(object sender, SizeChangedEventArgs sizeChangedEventArgs)
-        {
-            RippleSize = Math.Max(sizeChangedEventArgs.NewSize.Width, sizeChangedEventArgs.NewSize.Height) * RippleSizeMultiplier;
->>>>>>> 70bdc253
         }
 
         public static readonly DependencyProperty FeedbackProperty = DependencyProperty.Register(
@@ -71,22 +56,12 @@
 
             RippleX = point.X - RippleSize / 2;
             RippleY = point.Y - RippleSize / 2;
-
-<<<<<<< HEAD
-=======
-            VisualStateManager.GoToState(this, "Normal", true);
-            VisualStateManager.GoToState(this, "MousePressed", true);            
-
->>>>>>> 70bdc253
+			
             base.OnPreviewMouseLeftButtonDown(e);
         }
 
         public static readonly DependencyProperty RippleSizeMultiplierProperty = DependencyProperty.Register(
-<<<<<<< HEAD
             "RippleSizeMultiplier", typeof(double), typeof(Ripple), new PropertyMetadata(1.0));
-=======
-            "RippleSizeMultiplier", typeof(double), typeof(Ripple), new PropertyMetadata(1.75));
->>>>>>> 70bdc253
 
         public double RippleSizeMultiplier
         {
@@ -110,11 +85,7 @@
 
         private static readonly DependencyPropertyKey RippleXPropertyKey =
             DependencyProperty.RegisterReadOnly(
-<<<<<<< HEAD
                 "RippleX", typeof(double), typeof(Ripple),
-=======
-                "RippleX", typeof (double), typeof (Ripple),
->>>>>>> 70bdc253
                 new PropertyMetadata(default(double)));
 
         public static readonly DependencyProperty RippleXProperty =
@@ -122,21 +93,13 @@
 
         public double RippleX
         {
-<<<<<<< HEAD
             get { return (double)GetValue(RippleXProperty); }
-=======
-            get { return (double) GetValue(RippleXProperty); }
->>>>>>> 70bdc253
             private set { SetValue(RippleXPropertyKey, value); }
         }
 
         private static readonly DependencyPropertyKey RippleYPropertyKey =
             DependencyProperty.RegisterReadOnly(
-<<<<<<< HEAD
                 "RippleY", typeof(double), typeof(Ripple),
-=======
-                "RippleY", typeof (double), typeof (Ripple),
->>>>>>> 70bdc253
                 new PropertyMetadata(default(double)));
 
         public static readonly DependencyProperty RippleYProperty =
@@ -144,7 +107,6 @@
 
         public double RippleY
         {
-<<<<<<< HEAD
             get { return (double)GetValue(RippleYProperty); }
             private set { SetValue(RippleYPropertyKey, value); }
         }
@@ -176,10 +138,5 @@
 
             VisualStateManager.GoToState(this, TemplateStateNormal, false);
         }
-=======
-            get { return (double) GetValue(RippleYProperty); }
-            private set { SetValue(RippleYPropertyKey, value); }
-        }                                
->>>>>>> 70bdc253
     }
 }