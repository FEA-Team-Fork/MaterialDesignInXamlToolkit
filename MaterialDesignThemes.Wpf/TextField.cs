--- conflicted
+++ resolved
@@ -1,17 +1,3 @@
-<<<<<<< HEAD
-﻿using System;
-using System.Collections.Generic;
-using System.Linq;
-using System.Text;
-using System.Threading.Tasks;
-=======
-﻿// MaterialDesignToolkit
-// - TextField.cs
-// --------------------------------------------------------------------
-// Author: Bjarke Søgaard <ekrajb123@gmail.com>
-// Copyright (C) Bjarke Søgaard 2015. All rights reserved.
-
->>>>>>> e050dc9f
 using System.Windows;
 using System.Windows.Controls;
 using System.Windows.Controls.Primitives;
@@ -131,7 +117,7 @@
         /// </summary>
         /// <param name="textBox">The text box.</param>
         /// <param name="margin">The margin.</param>
-        private static void ApplyTextBoxViewMargin(TextBoxBase textBox, Thickness margin)
+        private static void ApplyTextBoxViewMargin(Control textBox, Thickness margin)
         {
             if (margin.Equals(new Thickness(double.NegativeInfinity)))
             {
@@ -163,20 +149,20 @@
             DependencyObject dependencyObject,
             DependencyPropertyChangedEventArgs dependencyPropertyChangedEventArgs)
         {
-            var textBoxBase = dependencyObject as TextBoxBase;
-            if (textBoxBase == null)
+            var box = dependencyObject as Control; //could be a text box or password box
+            if (box == null)
             {
                 return;
             }
 
-            if (textBoxBase.IsLoaded)
+            if (box.IsLoaded)
             {
-                ApplyTextBoxViewMargin(textBoxBase, (Thickness)dependencyPropertyChangedEventArgs.NewValue);
+                ApplyTextBoxViewMargin(box, (Thickness)dependencyPropertyChangedEventArgs.NewValue);
             }
 
-            textBoxBase.Loaded += (sender, args) =>
+            box.Loaded += (sender, args) =>
             {
-                var textBox = (TextBoxBase)sender;
+                var textBox = (Control)sender;
                 ApplyTextBoxViewMargin(textBox, GetTextBoxViewMargin(textBox));
             };
         }
@@ -197,102 +183,8 @@
             }
 
             textBoxBase.Opacity = (double)dependencyPropertyChangedEventArgs.NewValue;
-        }
+        }		
 
-<<<<<<< HEAD
-		public static void SetTextBoxViewMargin(DependencyObject element, Thickness value)
-		{			
-            element.SetValue(TextBoxViewMarginProperty, value);			
-		}
-
-		public static Thickness GetTextBoxViewMargin(DependencyObject element)
-		{
-			return (Thickness) element.GetValue(TextBoxViewMarginProperty);
-		}
-
-		private static void ApplyTextBoxViewMargin(TextBoxBase textBox, Thickness margin)
-		{
-			if (margin.Equals(new Thickness(double.NegativeInfinity))) return;
-
-			var scrollViewer = textBox.Template.FindName("PART_ContentHost", textBox) as ScrollViewer;
-			if (scrollViewer == null) return;
-			var frameworkElement = scrollViewer.Content as FrameworkElement;
-
-			//remove nice new sytax until i get appveyor working	
-			//var frameworkElement = (textBox.Template.FindName("PART_ContentHost", textBox) as ScrollViewer)?.Content as FrameworkElement;
-			if (frameworkElement != null)
-				frameworkElement.Margin = margin;
-		}
-
-		public static readonly DependencyProperty HintProperty = DependencyProperty.RegisterAttached(
-			"Hint", typeof (string), typeof (TextField), new FrameworkPropertyMetadata(default(string), FrameworkPropertyMetadataOptions.Inherits));
-
-		public static void SetHint(DependencyObject element, string value)
-		{
-			element.SetValue(HintProperty, value);
-		}
-
-		public static string GetHint(DependencyObject element)
-		{
-			return (string) element.GetValue(HintProperty);
-		}
-	}
-
-    public static class PasswordField
-    {
-        public static readonly DependencyProperty ManagedProperty = DependencyProperty.RegisterAttached(
-            "Managed", typeof (PasswordBox), typeof (PasswordField), new PropertyMetadata(default(PasswordBox), ManagedPropertyChangedCallback));
-
-        private static void ManagedPropertyChangedCallback(DependencyObject dependencyObject, DependencyPropertyChangedEventArgs dependencyPropertyChangedEventArgs)
-        {
-            var passwordBox = dependencyPropertyChangedEventArgs.OldValue as PasswordBox;
-            if (passwordBox != null)
-            {
-                passwordBox.PasswordChanged -= PasswordBoxOnPasswordChanged;
-            }
-
-            passwordBox = dependencyPropertyChangedEventArgs.NewValue as PasswordBox;
-            if (passwordBox != null)
-            {
-                passwordBox.PasswordChanged += PasswordBoxOnPasswordChanged;
-                ConfigureHint(passwordBox);
-            }
-        }
-
-        private static void PasswordBoxOnPasswordChanged(object sender, RoutedEventArgs routedEventArgs)
-        {
-            ConfigureHint((PasswordBox)sender);
-        }
-
-        private static void ConfigureHint(PasswordBox passwordBox)
-        {
-            passwordBox.SetValue(HintVisibilityProperty, passwordBox.SecurePassword.Length == 0 ? Visibility.Visible : Visibility.Hidden);
-        }
-
-        public static readonly DependencyProperty HintVisibilityProperty = DependencyProperty.RegisterAttached(
-            "HintVisibility", typeof (Visibility), typeof (PasswordField), new PropertyMetadata(default(Visibility)));
-
-        public static void SetHintVisibility(DependencyObject element, Visibility value)
-        {
-            element.SetValue(HintVisibilityProperty, value);
-        }
-
-        public static Visibility GetHintVisibility(DependencyObject element)
-        {
-            return (Visibility) element.GetValue(HintVisibilityProperty);
-        }
-
-        public static void SetManaged(DependencyObject element, PasswordBox value)
-        {
-            element.SetValue(ManagedProperty, value);
-        }
-
-        public static PasswordBox GetManaged(DependencyObject element)
-        {
-            return (PasswordBox) element.GetValue(ManagedProperty);
-        }
-=======
         #endregion
->>>>>>> e050dc9f
     }
 }