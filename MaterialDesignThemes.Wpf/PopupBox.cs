--- conflicted
+++ resolved
@@ -242,8 +242,7 @@
                 else
                     Mouse.Capture(null);
             }
-<<<<<<< HEAD
-=======
+
             if (newValue)
             {
                 var popupOpenedEventArgs = new RoutedEventArgs()
@@ -262,7 +261,6 @@
                 };
                 popupBox.RaiseEvent(popupClosedEventArgs);
             }
->>>>>>> 640a1297
             
             popupBox.AnimateChildrenIn(!newValue);                 
             popupBox._popup?.RefreshPosition();
